--- conflicted
+++ resolved
@@ -4,11 +4,7 @@
 import pandas as pd
 import os
 import re
-<<<<<<< HEAD
-from typing import Any, TypeVar
-=======
-from typing import TypeVar
->>>>>>> f67e5d1c
+from typing import Any, Optional, TypeVar
 import warnings
 # This for Python 3.9
 TExcludedVolume = TypeVar("TExcludedVolume", bound="ExcludedVolume")
@@ -17,10 +13,8 @@
 
 class ParserTemplate(ABC):
     name: str
-    lineage: str
-    geometry: str
-    group: str
-    ispath: bool
+    lineage: Optional[str] = None
+    ispath: Optional[bool] = True
     """
     parses a `lineage_name` to extract information about the 'lineage' oftrj
     that 'lineage_name', based on the following 'lineage' patterns:
@@ -106,18 +100,15 @@
     def __init__(
         self,
         name: str,
-        lineage: str,
-        geometry: str,
-        group: str,
-        ispath,
+        lineage: Optional[str] = None,
+        ispath: Optional[bool] = True,
     ) -> None:
-        self.filepath = name
-        self.filename = None
-        self._lineage = lineage
-
-        self._geometry = geometry
-        self._group = group
-        self._ispath = ispath
+        self.filepath: str = name
+        self.filename: str = None
+        self.lineage: str = None
+        self.geometry: str = None
+        self.group: str = None
+        self.ispath: bool = ispath
         if self.ispath is True:
             self.filename, _ = os.path.splitext(self.filepath)
             self.filename: str = self.filename.split("/")[-1]
@@ -130,17 +121,17 @@
         observation: str = f"""
         Observation:
             Name: '{self.filename}',
-            Geometry: '{self._geometry},
-            Group: '{self._group}',
-            Lineage: '{self._lineage}'
+            Geometry: '{self.geometry},
+            Group: '{self.group}',
+            Lineage: '{self.lineage}'
         """
         return observation
 
     def __repr__(self) -> str:
         return (
             f"Observation('{self.filename}' in geometry" +
-            f" '{self._geometry}' from group '{self._group}' with" +
-            f" lineage '{self._lineage}')"
+            f" '{self.geometry}' from group '{self.group}' with" +
+            f" lineage '{self.lineage}')"
         )
 
     @property
@@ -153,7 +144,7 @@
         str
             returns the current `lineage`.
         """
-        return self._lineage
+        return self.lineage
 
     @lineage.setter
     def _set_lineage(self, lineage: str) -> None:
@@ -171,7 +162,7 @@
             Riases if the atom `lineage` is invalid.
         """
         if lineage in self._lineage_attributes.keys():
-            self._lineage = lineage
+            self.lineage = lineage
         else:
             types_string: str = "'" + "', '".join(
                 self._lineage_attributes.keys()) + "'"
@@ -185,13 +176,13 @@
         parses the unique lineage_name (the first substring of filename
         and/or the segment keyword middle substring) of a filename.
         """
-        if self._lineage in ['segment', 'whole']:
+        if self.lineage in ['segment', 'whole']:
             # a 'segment' lineage only used in 'probe' phase
             # a 'whole' lineage used in 'probe' or 'analyze' phases
             # so its lineage_name is either ended by 'group' keyword or "-".
             # these two combined below:
             self.lineage_name: str = \
-                self.filename.split("." + self._group)[0].split("-")[0]
+                self.filename.split("." + self.group)[0].split("-")[0]
         else:  # 'ensemble' or 'space' lineages
             self.lineage_name = self.filename.split('-')[0]
 
@@ -205,7 +196,7 @@
         str
             returns the current `ispath`.
         """
-        return self._ispath
+        return self.ispath
 
     @property
     def geometry(self) -> str:
@@ -217,7 +208,7 @@
         str
             returns the current `geometry`.
         """
-        return self._geometry
+        return self.geometry
 
     @geometry.setter
     @abstractmethod
@@ -247,7 +238,7 @@
         str
             returns the current `group`.
         """
-        return self._group
+        return self.group
 
     @group.setter
     @abstractmethod
