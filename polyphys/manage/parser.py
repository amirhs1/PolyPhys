from abc import ABC, abstractmethod
from dataclasses import dataclass
import numpy as np
import pandas as pd
import os
import re
<<<<<<< HEAD
from typing import Any, TypeVar
=======
from typing import Any, Optional, TypeVar
>>>>>>> 7988cb1a
import warnings
# This for Python 3.9
TExcludedVolume = TypeVar("TExcludedVolume", bound="ExcludedVolume")
TFreeEnergyVirial = TypeVar("TFreeEnergyVirial", bound="FreeEnergyVirial")


class ParserTemplate(ABC):
    name: str
<<<<<<< HEAD
    lineage: str
    geometry: str
    group: str
    ispath: bool
=======
    lineage: Optional[str] = None
    ispath: Optional[bool] = True
>>>>>>> 7988cb1a
    """
    parses a `lineage_name` to extract information about the 'lineage' oftrj
    that 'lineage_name', based on the following 'lineage' patterns:

    Parameters
    ----------
    name: str
        Name that is parsed for extracting information.
    lineage: {'segment', 'whole', 'ensemble_long', 'ensemble',
        'space'}
        Type of the lineage of the name.
    ispath: bool, default True
        Whether the name is a filepath or a simple name.

    Attributes
    ----------
    pathname: str, default "N/A"
        Equal to `name` if `name` is a filepath, otherwise "N/A".
    filename: str
        Name of a the file referred to by `name` if `name` is a filepath,
        otherwise the `name` itself.
    lineage: {'segment', 'whole', 'ensemble_long', 'ensemble',
        'space'}, default whole
        Type of the lineage of the name.
    geometry : {'cylindrical', 'slit', 'cubic'}
        Shape of the simulation box.
    group: {'bug', 'all'}
        Type of the particle group.  'bug' is used for a single polymer.
        'all' is used for all the particles/atoms in the system.
    lineage_name: str
        The unique name of type extracted from self.fullname
    ispath: bool
        Whether a `name` is a filename or a filepath.

    Class Attributes
    ----------------
    _lineage_attributes: dict of None
        A dictionary of `lineage` names. For each `lineage`, a dictionary
        maps the keywords of physical attributes in that `lineage` of a project
        to their corresponding attributes in the project's associated parser
        class.
    _physical_attributes: dict of None
        A dictionary of `lineage` names. For each `lineage`, a list of parser
        attributes that either are defined or have default values for the
        `lineage` in the class.
    _genealogy: dict of lists
        A dictionary of `lineage` names. For each `lineage`, a list is defined
        that contains the parent-like lineage attirbutes of that `lineage`.
    """
    _lineage_attributes: dict[str, None] = {
        'segment': None,
        'whole': None,
        'ensemble_long': None,
        'ensemble': None,
        'space': None
    }
    _physical_attributes: dict[str, None] = {
        'segment': None,
        'whole': None,
        'ensemble_long': None,
        'ensemble': None,
        'space': None
    }
    _genealogy: dict[str, list[str]] = {
        'segment': [
            'lineage_name', 'segment', 'whole', 'ensemble_long', 'ensemble',
            'space'
        ],
        'whole': [
            'lineage_name', 'whole', 'ensemble_long', 'ensemble', 'space'
        ],
        'ensemble_long': [
            'lineage_name', 'ensemble_long', 'ensemble', 'space',
        ],
        'ensemble': [
            'lineage_name', 'ensemble', 'space'
        ],
        'space': [
            'lineage_name', 'space'
        ]
    }

    def __init__(
        self,
        name: str,
<<<<<<< HEAD
        lineage: str,
        geometry: str,
        group: str,
        ispath,
    ) -> None:
        self.filepath = name
        self.filename = None
        self._lineage = lineage

        self._geometry = geometry
        self._group = group
        self._ispath = ispath
=======
        lineage: Optional[str] = None,
        ispath: Optional[bool] = True,
    ) -> None:
        self.filepath: str = name
        self.filename: str = None
        self.lineage: str = None
        self.geometry: str = None
        self.group: str = None
        self.ispath: bool = ispath
>>>>>>> 7988cb1a
        if self.ispath is True:
            self.filename, _ = os.path.splitext(self.filepath)
            self.filename: str = self.filename.split("/")[-1]
        else:
            self.filename = name
            self.filepath = "N/A"
        self._find_lineage_name()

    def __str__(self) -> str:
        observation: str = f"""
        Observation:
            Name: '{self.filename}',
            Geometry: '{self._geometry},
            Group: '{self._group}',
            Lineage: '{self._lineage}'
        """
        return observation

    def __repr__(self) -> str:
        return (
            f"Observation('{self.filename}' in geometry" +
            f" '{self._geometry}' from group '{self._group}' with" +
            f" lineage '{self._lineage}')"
        )

    @property
    def lineage(self) -> str:
        """
        gets the current `lineage`.

        Returns
        -------
        str
            returns the current `lineage`.
        """
<<<<<<< HEAD
        return self._lineage
=======
        return self.lineage
>>>>>>> 7988cb1a

    @lineage.setter
    def _set_lineage(self, lineage: str) -> None:
        """
        checks and set the `lineage` of a given name.

        Parameters
        ----------
        lineage : str
            Type of the lineage of a filename or name.

        Raises
        ------
        ValueError
            Riases if the atom `lineage` is invalid.
        """
        if lineage in self._lineage_attributes.keys():
<<<<<<< HEAD
            self._lineage = lineage
=======
            self.lineage = lineage
>>>>>>> 7988cb1a
        else:
            types_string: str = "'" + "', '".join(
                self._lineage_attributes.keys()) + "'"
            raise ValueError(
                f"'{type}' "
                "is not a valid name type. Please select one of "
                f"{types_string} types.")

    def _find_lineage_name(self) -> None:
        """
        parses the unique lineage_name (the first substring of filename
        and/or the segment keyword middle substring) of a filename.
        """
        if self._lineage in ['segment', 'whole']:
            # a 'segment' lineage only used in 'probe' phase
            # a 'whole' lineage used in 'probe' or 'analyze' phases
            # so its lineage_name is either ended by 'group' keyword or "-".
            # these two combined below:
            self.lineage_name: str = \
<<<<<<< HEAD
                self.filename.split("." + self._group)[0].split("-")[0]
=======
                self.filename.split("." + self.group)[0].split("-")[0]
>>>>>>> 7988cb1a
        else:  # 'ensemble' or 'space' lineages
            self.lineage_name = self.filename.split('-')[0]

    @property
    def ispath(self) -> bool:
        """
        gets the current `ispath`.

        Returns
        -------
        str
            returns the current `ispath`.
        """
<<<<<<< HEAD
        return self._ispath
=======
        return self.ispath
>>>>>>> 7988cb1a

    @property
    def geometry(self) -> str:
        """
        gets the current `geometry`.

        Returns
        -------
        str
            returns the current `geometry`.
        """
<<<<<<< HEAD
        return self._geometry
=======
        return self.geometry
>>>>>>> 7988cb1a

    @geometry.setter
    @abstractmethod
    def _set_geometry(self, geometry: str) -> None:
        """
        checks and sets the `geometry` of a given name.

        Parameters
        ----------
        geometry : str
            Shape of the simulation box.

        Raises
        ------
        ValueError
            Riases if the atom `geometry` is invalid.
        """
        pass

    @property
    def group(self) -> str:
        """
        gets the current `group`.

        Returns
        -------
        str
            returns the current `group`.
        """
<<<<<<< HEAD
        return self._group
=======
        return self.group
>>>>>>> 7988cb1a

    @group.setter
    @abstractmethod
    def _set_group(self, group: str) -> None:
        """
        checks and sets the `group` of a given name.

        Parameters
        ----------
        group : str
            Type of the particle group. 'bug' is used for a single polymer.
            'all' is used for all the particles/atoms in the system.

        Raises
        ------
        ValueError
            Riases if the atom `group` is invalid.
        """
        pass

    @abstractmethod
    def _initiate_attributes(self) -> None:
        """
        defines and initiates the class attributes based on the physical
        attributes defined for the project.
        """
        pass

    @abstractmethod
    def _parse_lineage_name(self) -> None:
        """
        parses a lineage_name based on a list of keywords of physical
        attributes.
        """
        pass

    @abstractmethod
    def _set_parents(self) -> None:
        """
        set to parent names for a lineage_name based on it lineage.

        The following map is used for setting relationships:

            'segment': A child of 'whole' lineage.
            'whole': A child of 'ensemble' lineage.
            'ensemble': Achild of 'space' lineage.
            'space': The root of other lineages.

        It is assumed that 'nc' is the last attribute shortkey in a
        lineage_name of types: 'ensemble', 'ensemble_long', 'whole', 'segment'.
        """
        pass

    @abstractmethod
    def _bulk_attributes(self) -> None:
        """
        computes some physical attributes of a lineage based on its
        primary attributes.
        """
        pass


class SumRule(ParserTemplate):
    name: str
    geometry: str
    group: str
    lineage: str
    ispath: bool = True
    """parses a `lineage_name` to extract information about the 'lineage' oftrj
    that 'lineage_name', based on the following 'lineage' patterns:

    segment: N#epsilon#r#lz#sig#nc#dt#bdump#adump#ens#.j#
        One of multiple chunks of a complete simulation or measurement.
    whole: N#epsilon#r#lz#sig#nc#dt#bdump#adump#ens#
        A complete simulation or measurement; a collection of 'segments'.
    ensemble_long: N#epsilon#r#lz#sig#nc#dt#bdump#adump#
        Long name of an ensemble.
    ensemble: N#D#ac#nc#
        A collection of 'wholes' (complete simulations) that differs only
        in their initial conditions (e.g., random number seed).
    space: N#D#ac#
        A collection of ensembles with a unique set of all the input
        parameters except number of crowders (nc).

    In the above lineages, the keywords are attributes where their values
    (shown by "#" sign) are float or integer number. If a lineage does not
    have an attribute, then the value of that attribute is set to numpy.nan.
    These are the attributes with "numpy.nan" values for different lineages:
    whole: 'j'
    ensemble_long: 'ens', and 'j'
    ensemble: 'lz', 'dt', 'bdump', 'adump', 'ens', and 'j'
    space:  'lz', 'nc', 'dt', 'bdump', 'adump', 'ens' , and 'j'

    There are some difference between the keywords of physical attributes and
    their associated attributes in the `SumRule` class. Below, the these two
    types of attributes are explained.

    To-do List
    ----------
    1. This class can be split to 4 classes in the following order of
    inheritance: parent->child: space -> ensemble -> whole -> segment.
    2. Using @attribute for attributes to get, set, or delete them.
    3. self.dcyl is set by self.dwall and self-dwall is 1.0 by default.

    Parameters
    ----------
    name: str
        Name that is parsed for extracting information.
    geometry : {'cylindrical', 'slit', 'cubic'}
        Shape of the simulation box.
    group: {'bug', 'all'}
        Type of the particle group. 'bug' is used for a single polymer.
        'all' is used for all the particles/atoms in the system.
    lineage: {'segment', 'whole', 'ensemble_long', 'ensemble',
        'space'}
        Type of the lineage of the name.
    ispath: bool, default True
        Whether the name is a filepath or a simple name.

    Attributes
    ----------
    geometry : {'cylindrical', 'slit', 'cubic'}
        Shape of the simulation box.
    group: {'bug', 'all'}
        Type of the particle group.  'bug' is used for a single polymer.
        'all' is used for all the particles/atoms in the system.
    lineage: {'segment', 'whole', 'ensemble_long', 'ensemble',
        'space'}, default whole
        Type of the lineage of the name.
    pathname: str, default "N/A"
        Equal to `name` if `name` is a filepath, otherwise "N/A".
    filename: str
        Name of a the file referred to by `name` if `name` is a filepath,
        otherwise the `name` itself.
    lineage_name: str,
        The unique name of the type extracted from self.fullname
    dmon: float, default 1.0
        Size (diameter) of a monomer
    nmon: int, np.nan
        Number of monomers. Its associated keyword is 'N'.
    dcyl: float, np.nan
        Size (or diameter) of the `cylindrical` or `slit` confinement, inferred
        from either 'r' keyword (the radius of a cylindrical confinement
        with open ends) or 'D' keyword (size of that confinement. Following
        LAMMPS' tango, `dcyl` ranged from '[-dcyl/2,dcyl.2] inculsive is the
        domain over which x and y cartesian coordiantes are defined in the
        'cylindrical' geometry; however, `dcyl` ranged from '[-dcyl/2,dcyl.2]
        inculsive is the domain over which z cartesian coordiante is defined
        in the 'slit' geometry. It is important to note that `dcyl` is
        different from the size defined in LAMMPS input file if the
        wall-forming particle are defined; in this case:
            `self.dcyl` = LAMMPS.dcyl - `self.dwall`
        Hence, `dcyl` is defined differenty in different parser classes in
        this module.
    lcyl: float, np.nan
        Length of the cylindrical confinement along z axis (the periodic,
        direction), inferred from 'lz' keyword (half of the length of the
        cylindrical confinement along z axis.
    epsilon: float, np.nan
        Wall-particle LJ interaction strength. Its associated keyword is
        'epsilon' keyword.
    dcrowd: float, np.nan
        Size (diameter) of a crowder. Its associated keyword is 'sig' or 'ac'.
    ncrowd: int, np.nan
        number of crowders
    ensemble_id: int, np.nan
        The ensemble number of a 'whole' simulation in an ensemble.
    segment_id: int, np.nan
        The 'segment_id' keyword starts with 'j', ends with a 'padded'
        number such as '05' or '14', showing the succession of segments
        in a whole file.
    dt: float, np.nan
        Simulation timestep. Its associated keyword is 'dt'.
    bdump: int
        Frequency by which 'bug' configurations are dumped in a 'bug'
        trajectory file. Its associated keyword is 'bdump'.
    adump: int, default np.nan
        Frequency by which 'all' configurations are dumped in a 'segment'
        trajectory file. Its associated keyword is 'adump'.
    mmon: float, default 1.0
        Mass of a monomer
    eps_others: float, default 1.0
        Other LJ interaction strengths
    mcrowd: float, default 1.0
        Mass of a crowder
    dwall: float, default 1.0
        Wall-forming particles diameter
    space: str
        A space's name
    ensemble: str or "N/A"
        An ensemble's name if applicable, otherwise "N/A"
    ensemble_long: str or "N/A"
        The name of ensemble derived from 'whole' name if applicable,
        otherwise "N/A"
    whole: str or "N/A"
        A whole's name if applicable, otherwise "N/A"
    segment: str or "N/A"
        A segment's name if applicable, otherwise "N/A"
    self.rho_m_bulk: float, default np.nan
        Bulk number density fraction of monomers
    self.phi_m_bulk: float, default np.nan
        Bulk volume fraction of monomers
    self.rho_c_bulk: float, default np.nan
        Bulk number density fraction of crowders
    self.phi_c_bulk: float, default np.nan
        Bulk volume fraction of crowders

    Class Attributes
    ----------------
    _geometries: list of str
        Possible geometries of a simulation box
    _groups: list of str
        Possible groups of the `SumRule` project.
    _lineage_attributes: dict of dict
        a dictionary of `lineage` names. For each `lineage`, a dictionary
        maps the keywords of physical attributes in that lineage to their
        corresponding attributes in `SumRule` class.
    _lineage_private_attributes: dict of lists
        a dictionary of `lineage` names. For each `lineage`, a list of
        class attributes that are NOT "N/A" or np.nan is created that can be
        used in the simulation/experiment/run report files (called
        "*-properties.csv")
    """
    _lineage_attributes: dict[str, dict[str, str]] = {
        'segment': {
            'nmon': 'N', 'epsilon': 'epsilon', 'dcyl': 'r', 'lcyl': 'lz',
            'dcrowd': 'sig', 'ncrowd': 'nc', 'dt': 'dt', 'bdump': 'bdump',
            'adump': 'adump', 'ensemble_id': 'ens', 'segment_id': 'j'
        },
        'whole': {
            'nmon': 'N', 'epsilon': 'epsilon', 'dcyl': 'r', 'lcyl': 'lz',
            'dcrowd': 'sig', 'ncrowd': 'nc', 'dt': 'dt', 'bdump': 'bdump',
            'adump': 'adump', 'ensemble_id': 'ens'
        },
        'ensemble_long': {
            'nmon': 'N', 'epsilon': 'epsilon', 'dcyl': 'r', 'lcyl': 'lz',
            'dcrowd': 'sig', 'ncrowd': 'nc', 'dt': 'dt', 'bdump': 'bdump',
            'adump': 'adump'
        },
        'ensemble': {
            'nmon': 'N', 'dcyl': 'D', 'dcrd': 'ac', 'ncrowd': 'nc'
        },
        'space': {
            'nmon': 'N', 'dcyl': 'D', 'dcrowd': 'ac'
        }
    }
    _physical_attributes: dict[str, dict[str, str]] = {
        'segment': [
            'dmon', 'mmon', 'eps_others', 'mcrowd', 'dwall', 'phi_m_bulk',
            'rho_m_bulk', 'phi_c_bulk', 'rho_c_bulk'
        ],
        'whole': [
            'dmon', 'mmon', 'eps_others', 'mcrowd', 'dwall', 'phi_m_bulk',
            'rho_m_bulk', 'phi_c_bulk', 'rho_c_bulk'
        ],
        'ensemble_long': [
            'dmon', 'mmon', 'eps_others', 'mcrowd', 'dwall', 'phi_m_bulk',
            'rho_m_bulk', 'phi_c_bulk', 'rho_c_bulk'
        ],
        'ensemble': [
            'dmon', 'mmon', 'eps_others', 'mcrowd', 'dwall'
        ],
        'space': [
            'dmon', 'mmon', 'eps_others', 'mcrowd', 'dwall'
        ]
    }
    _genealogy: dict[str, list[str]] = {
        'segment': [
            'lineage_name', 'segment', 'whole', 'ensemble_long',
            'ensemble', 'space'
        ],
        'whole': [
            'lineage_name', 'whole', 'ensemble_long', 'ensemble',
            'space'
        ],
        'ensemble_long': [
            'lineage_name', 'ensemble_long', 'ensemble', 'space',
        ],
        'ensemble': [
            'lineage_name', 'ensemble', 'space'
        ],
        'space': [
            'lineage_name', 'space'
        ]
    }

    def __init__(
        self,
        name: str,
        geometry: str,
        group: str,
        lineage: str,
        ispath: bool = True
    ):
        if geometry in self._geometries:
            self.geometry = geometry
        else:
            geometries_string = "'" + "', '".join(
                self._geometries) + "'"
            raise ValueError(
                f"'{geometry}' "
                "is not a valid geometry. Please select one of "
                f"{geometries_string} geometries.")
        if group in self._groups:
            self.group = group
        else:
            groups_string = "'" + "', '".join(
                self._groups) + "'"
            raise ValueError(
                f"'{group}' "
                "is not a valid particle group. Please select one of "
                f"{groups_string} groups.")
        if lineage in self._lineage_attributes.keys():
            self.lineage = lineage
        else:
            types_string = "'" + "', '".join(
                self._lineage_attributes.keys()) + "'"
            raise ValueError(
                f"'{type}' "
                "is not a valid name type. Please select one of "
                f"{types_string} types.")
        if ispath:
            self.filepath = name
            self.filename, _ = os.path.splitext(self.filepath)
            self.filename = self.filename.split("/")[-1]
        else:
            self.filepath = "N/A"
            self.filename = name
        self._find_lineage_name()
        self._initiate_attributes()
        self._parse_lineage_name()
        self._set_parents()
        if self.lineage in ['segment', 'whole', 'ensemble_long']:
            self._bulk_attributes()
        self.attributes = list(self._lineage_attributes[self.lineage].keys())\
            + self._physical_attributes[self.lineage]
        self.genealogy = self._genealogy[self.lineage]

    def __str__(self) -> str:
        observation = f"""
        Observation:
            Name: '{self.filename}',
            Geometry: '{self.geometry},
            Group: '{self.group}',
            Lineage: '{self.lineage}'
        """
        return observation

    def __repr__(self) -> str:
        return (
            f"Observation('{self.filename}' in geometry" +
            f" '{self.geometry}' from group '{self.group}' with" +
            f" lineage '{self.lineage}')"
        )

    def _find_lineage_name(self):
        """
        parses the unique lineage_name (the first substring of filename
        and/or the segment keyword middle substring) of a filename.
        """
        if self.lineage in ['segment', 'whole']:
            # a 'segment' lineage only used in 'probe' phase
            # a 'whole' lineage used in 'probe' or 'analyze' phases
            # so its lineage_name is either ended by 'group' keyword or "-".
            # these two combined below:
            self.lineage_name = \
                self.filename.split("." + self.group)[0].split("-")[0]
        else:  # 'ensemble' or 'space' lineages
            self.lineage_name = self.filename.split('-')[0]

    def _initiate_attributes(self):
        """
        defines and initiates the class attributes based on the physical
        attributes defined for the project.
        """
        self.dmon = 1.0
        self.nmon = np.nan
        self.dcyl = np.nan
        self.lcyl = np.nan
        self.epsilon = np.nan
        self.dcrowd = np.nan
        self.ncrowd = np.nan
        self.ensemble_id = np.nan
        self.segment_id = np.nan
        self.dt = np.nan
        self.bdump = np.nan
        self.adump = np.nan
        self.mmon = 1.0
        self.eps_others = 1.0
        self.mcrowd = 1.0
        self.dwall = 1.0
        self.phi_m_bulk = np.nan
        self.rho_m_bulk = np.nan
        self.phi_c_bulk = np.nan
        self.rho_c_bulk = np.nan

    def _parse_lineage_name(self):
        """
        parses a lineage_name based on a list of keywords of physical
        attributes.
        """
        str_lineages = re.compile(r'([a-zA-Z\-]+)')
        words = str_lineages.split(self.lineage_name)
        attributes_float = ['dmon', 'dcyl', 'lcyl', 'epsilon', 'dcrowd', 'dt']
        for attr_name, attr_keyword in \
                self._lineage_attributes[self.lineage].items():
            try:
                attr_value = words[words.index(attr_keyword)+1]
                if attr_name in attributes_float:
                    attr_value = float(attr_value)
                else:
                    attr_value = int(float(attr_value))
                if attr_keyword == 'lz':
                    attr_value = 2 * attr_value
                if attr_keyword == 'r':
                    attr_value = 2 * attr_value - self.dwall
                setattr(self, attr_name, attr_value)
            except ValueError:
                print(
                    f"'{attr_keyword}'"
                    " attribute keyword is not in "
                    f"'{self.lineage_name}'"
                    " lineage name. Please check whether "
                    f"'{self.filename}'"
                    " is valid name or not.")

    def _set_parents(self):
        """
        set to parent names for a lineage_name based on it lineage.

        The following map is used for setting relationships:

            'segment': A child of 'whole' lineage.
            'whole': A child of 'ensemble' lineage.
            'ensemble': Achild of 'space' lineage.
            'space': The root of other lineages.

        It is assumed that 'nc' is the last attribute shortkey in a
        lineage_name of types: 'ensemble', 'ensemble_long', 'whole', 'segment'.
        """
        convention_warning = (
            "It is assumed that 'nc' is the last attribute" +
            " shortkey in a lineage_name of types:" +
            " 'ensemble', 'ensemble_long', 'whole', 'segment'.")
        if self.lineage == 'space':
            self.space = self.lineage_name
            self.ensemble = "N/A"
            self.ensemble_long = "N/A"
            self.whole = "N/A"
            self.segment = "N/A"
        elif self.lineage == 'ensemble':
            self.space = self.lineage_name.split('nc')[0]
            warnings.warn(convention_warning, UserWarning)
            self.ensemble = self.lineage_name
            self.ensemble_long = "N/A"
            self.whole = "N/A"
            self.segment = "N/A"
        elif self.lineage == 'ensemble_long':
            self.space = 'N' + str(self.nmon) + 'D' + str(self.dcyl) \
                + 'ac' + str(self.dcrowd)
            self.ensemble = self.space + 'nc' + str(self.ncrowd)
            warnings.warn(convention_warning, UserWarning)
            self.ensemble_long = self.lineage_name
            self.whole = "N/A"
            self.segment = "N/A"
        elif self.lineage == 'whole':
            self.space = 'N' + str(self.nmon) + 'D' + str(self.dcyl) \
                + 'ac' + str(self.dcrowd)
            self.ensemble = self.space + 'nc' + str(self.ncrowd)
            warnings.warn(convention_warning, UserWarning)
            self.ensemble_long = self.lineage_name.split('ens')[0]
            self.whole = self.lineage_name
            self.segment = "N/A"
        else:
            self.space = 'N' + str(self.nmon) + 'D' + str(self.dcyl) \
                + 'ac' + str(self.dcrowd)
            self.ensemble = self.space + 'nc' + str(self.ncrowd)
            warnings.warn(convention_warning, UserWarning)
            self.ensemble_long = self.lineage_name.split('ens')[0]
            self.whole = self.lineage_name.split(".j")[0]
            self.segment = self.lineage_name

    def _bulk_attributes(self):
        """
        computes some physical attributes of a lineage based on its
        primary attributes.
        """
        vol_cell = np.pi * self.dcyl**2 * self.lcyl / 4.0
        vol_mon = np.pi * self.dmon**3 / 6
        self.rho_m_bulk = self.nmon / vol_cell
        self.phi_m_bulk = self.rho_m_bulk * vol_mon
        vol_crowd = np.pi * self.dcrowd**3 / 6
        self.rho_c_bulk = self.ncrowd / vol_cell
        self.phi_c_bulk = self.rho_c_bulk * vol_crowd


class TransFoci(ParserTemplate):
    name: str
    group: str
    lineage: str
    ispath: bool = True
    """
    parses a `lineage_name` to extract information about the 'lineage' oftrj
    that 'lineage_name', based on the following 'lineage' patterns:

    geomtery: 'cylindrical':
        segment: epss#epsl#r#al#nl#ml#ns#ac#nc#lz#dt#bdump#adump#ens#j#.ring
            One of multiple chunks of a complete simulation or measurement.
        whole: epss#epsl#r#al#nl#ml#ns#ac#nc#lz#dt#bdump#adump#ens#.ring
            A complete simulation or measurement; a collection of 'segments'.
        ensemble_long: epss#epsl#r#al#nl#ml#ns#ac#nc#lz#dt#bdump#adump#.ring
            Long name of an ensemble.
        ensemble: ns#nl#al#D#ac#nc#
            A collection of 'wholes' (complete simulations) that differs only
            in their initial conditions (e.g., random number seed).
        space: ns#nl#al#D#ac#
            A collection of ensembles with a unique set of all the input
            parameters except number of crowders (nc).

    geomtery: 'cubic':
        segment: al#nl#ml#ns#ac#nc#l#dt#bdump#adump#ens#j#.ring
            One of multiple chunks of a complete simulation or measurement.
        whole: al#nl#ml#ns#ac#nc#l#dt#bdump#adump#ens#j#.ring
            A complete simulation or measurement; a collection of 'segments'.
        ensemble_long: al#nl#ml#ns#ac#nc#l#dt#bdump#adump#.ring
            Long name of an ensemble.
        ensemble: ns#nl#al#ac#nc#
            N#D#ac#nc#
            A collection of 'wholes' (complete simulations) that differs only
            in their initial conditions (e.g., random number seed).
        space: ns#nl#al#ac#
            A collection of ensembles with a unique set of all the input
            parameters except number of crowders (nc).

    In the above lineages, the keywords are attributes where their values
    (shown by "#" sign) are float or integer number. If a lineage does not
    have an attribute, then the value of that attribute is set to numpy.nan.
    These are the attributes with "numpy.nan" values for different lineages:
    whole: 'j'
    ensemble_long: 'ens', and 'j'
    ensemble: 'ens', 'j', 'lz', 'dt', 'bdump', 'adump', and 'ml'
    space: 'ens' , 'j', 'lz', 'dt', 'bdump', 'adump', 'ml', and 'nc'

    There are some difference between the keywords of physical attributes and
    their associated attributes in the `TransFuci` class. Below, the these two
    types of attributes are explained.

    To-do List
    ----------
    1. This class can be split to 4 classes in the following order of
    inheritance: parent->child: space -> ensemble -> whole -> segment.
    2. Using @attribute for attributes to get, set, or delete them.
    3. self.dcyl is set by self.dwall and self-dwall is 1.0 by default.
    4. Can have as many as monomer types and properties as we like.
    5. Define the following parameters:
        topology: {'linear', 'ring'},
            Polymer topology
        homogeneity: {'homopolymer', 'heteropolymer', 'copolymer'}, defualt
        'homopolymer'
            Polymer homogeneity.

    Parameters
    ----------
    name: str
        Name that is parsed for extracting information.
    geometry : {'cylindrical', 'slit', 'cubic'}
        Shape of the simulation box.
    group: {'bug', 'all'}
        Type of the particle group. 'bug' is used for a single polymer.
        'all' is used for all the particles/atoms in the system.
    lineage: {'segment', 'whole', 'ensemble_long', 'ensemble',
        'space'}
        Type of the lineage of the name.
    ispath: bool, default True
        Whether the name is a filepath or a simple name.

    Attributes
    ----------
    geometry : {'cylindrical', 'slit', 'cubic'}
        Shape of the simulation box.
    group: {'bug', 'all'}
        Type of the particle group.  'bug' is used for a single polymer.
        'all' is used for all the particles/atoms in the system.
    lineage: {'segment', 'whole', 'ensemble_long', 'ensemble',
        'space'}, default whole
        Type of the lineage of the name.
    pathname: str, default "N/A"
        Equal to `name` if `name` is a filepath, otherwise "N/A".
    filename: str
        Name of a the file referred to by `name` if `name` is a filepath,
        otherwise the `name` itself.
    lineage_name: str,
        The unique name of type extracted from self.fullname
    dmon_small: float, default 1.0
        Size (diameter) of a monomer
    dmon_large: float, np.nan
        Size (diameter) of a large monomer. Its associated keyword is 'al'.
    nmon_large: int, np.nan
        number of large monomers. Its associated keyword is 'nl'.
    nmon_small: int, np.nan
        number of small monomers. Its associated keyword is 'ns'.
    nmon: int, np.nan
        Total number of monomers.
    mmon_large: float, default np.nan
        Mass of a large monomer. Its associated keyword is 'ml'.
    dcyl: float, np.nan
        Size (or diameter) of the `cylindrical` or `slit` confinement, inferred
        from either 'r' keyword (radius of the cylindrical confinement with
        open ends) or 'D' keyword (size of that confinement. Following
        LAMMPS' tango, `dcyl` ranged from '[-dcyl/2,dcyl.2] inculsive is the
        domain over which x and y cartesian coordiantes are defined in the
        'cylindrical' geometry; however, `dcyl` ranged from '[-dcyl/2,dcyl.2]
        inculsive is the domain over which z cartesian coordiante is defined
        in the 'slit' geometry. It is important to note that `dcyl` is
        different from the size defined in LAMMPS input file if the
        wall-forming particle are defined; in this case:
            `self.dcyl` = LAMMPS.dcyl - `self.dwall`
        Hence, `dcyl` is defined differenty in different parser classes in
        this module.
    lcyl: float, np.nan
        Length of the cylindrical confinement along z axis (the periodic,
        direction), inferred from 'lz' keyword (half of the length of the
        cylindrical confinement along z axis.
    epsilon_s: float, np.nan
        Wall-small-monomer LJ interaction strength. Its associated keyword is
        'epss' keyword.
    epsilon_l: float, np.nan
        Wall-large-monomer LJ interaction strength. Its associated keyword is
        'espl' keyword.
    ncrowd: int, np.nan
        number of crowders. Its associated keyword is 'nc'.
    ensemble_id: int, np.nan
        The ensemble number of a 'whole' simulation in an ensemble.
    segment_id: int, np.nan
        The 'segment_id' keyword starts with 'j', ends with a 'padded'
        number such as '05' or '14', showing the succession of segments
        in a whole file.
    dt: float, np.nan
        Simulation timestep. Its associated keyword is 'dt'.
    bdump: int
        Frequency by which 'bug' configurations are dumped in a 'bug'
        trajectory file. Its associated keyword is 'bdump'.
    adump: int, default np.nan
        Frequency by which 'all' configurations are dumped in a 'segment'
        trajectory file. Its associated keyword is 'adump'.
    mmon_small: float, default 1.0
        Mass of a small monomer
    eps_others: float, default 1.0
        Other LJ interaction strengths
    mcrowd: float, default 1.0
        Mass of a crowder
    dwall: float, default 1.0
        Wall-forming particles diameter
    space: str
        A space's name
    ensemble: str or "N/A"
        An ensemble's name if applicable, otherwise "N/A"
    ensemble_long: str or "N/A"
        The name of ensemble derived from 'whole' name if applicable,
        otherwise "N/A"
    whole: str or "N/A"
        A whole's name if applicable, otherwise "N/A"
    segment: str or "N/A"
        A segment's name if applicable, otherwise "N/A"
    self.rho_m_bulk: float, default np.nan
        Bulk number density fraction of monomers
    self.phi_m_bulk: float, default np.nan
        Bulk volume fraction of monomers
    self.rho_c_bulk: float, default np.nan
        Bulk number density fraction of crowders
    self.phi_c_bulk: float, default np.nan
        Bulk volume fraction of crowders

    Class Attributes
    ----------------
    _geometries: list of str
        Possible geometries of a simulation box
    _groups: list of str
        Possible groups of the `SumRule` project.
    _lineage_attributes: dict of dict
        a dictionary of `lineage` names. For each `lineage`, a dictionary
        maps the keywords of physical attributes in that lineage to their
        corresponding attributes in `SumRule` class.
    _lineage_private_attributes: dict of lists
        a dictionary of `lineage` names. For each `lineage`, a list of
        class attributes that are NOT "N/A" or np.nan is created that can be
        used in the simulation/experiment/run report files (called
        "*-properties.csv")
    """
    _groups = ['bug', 'all']
    _lineage_attributes = {
        'bixial': {
            'segment': {
                'epsilon_small': 'epss', 'epsilon_large': 'epss', 'dcyl': 'r',
                'dmon_large': 'al', 'nmon_large': 'nl', 'mmon_large': 'ml',
                'nmon_small': 'ns', 'dcrowd': 'ac', 'ncrowd': 'nc',
                'lcyl': 'lz',
                'dt': 'dt', 'bdump': 'bdump', 'adump': 'adump',
                'ensemble_id': 'ens', 'segment_id': 'j'
                },
            'whole': {
                'epsilon_small': 'epss', 'epsilon_large': 'epss', 'dcyl': 'r',
                'dmon_large': 'al', 'nmon_large': 'nl', 'mmon_large': 'ml',
                'nmon_small': 'ns', 'dcrowd': 'ac', 'ncrowd': 'nc',
                'lcyl': 'lz',
                'dt': 'dt', 'bdump': 'bdump', 'adump': 'adump',
                'ensemble_id': 'ens'
                },
            'ensemble_long': {
                'epsilon_small': 'epss', 'epsilon_large': 'epss', 'dcyl': 'r',
                'dmon_large': 'al', 'nmon_large': 'nl', 'mmon_large': 'ml',
                'nmon_small': 'ns', 'dcrowd': 'ac', 'ncrowd': 'nc',
                'lcyl': 'lz',
                'dt': 'dt', 'bdump': 'bdump', 'adump': 'adump'
                },
            'ensemble': {
                'dcyl': 'r', 'dmon_large': 'al', 'nmon_large': 'nl',
                'nmon_small': 'ns', 'dcrowd': 'ac', 'ncrowd': 'nc'
                },
            'space': {
                'dcyl': 'D', 'dmon_large': 'al', 'nmon_large': 'nl',
                'nmon_small': 'ns', 'dcrowd': 'ac'
                }
        },
        'cube': {
            'segment': {
                'dmon_large': 'al', 'nmon_large': 'nl', 'mmon_large': 'ml',
                'nmon_small': 'ns', 'dcrowd': 'ac', 'ncrowd': 'nc',
                'lcyl': 'lz',
                'dt': 'dt', 'bdump': 'bdump', 'adump': 'adump',
                'ensemble_id': 'ens', 'segment_id': 'j'
                },
            'whole': {
                'dmon_large': 'al', 'nmon_large': 'nl', 'mmon_large': 'ml',
                'nmon_small': 'ns', 'dcrowd': 'ac', 'ncrowd': 'nc',
                'lcyl': 'lz',
                'dt': 'dt', 'bdump': 'bdump', 'adump': 'adump',
                'ensemble_id': 'ens'
                },
            'ensemble_long': {
                'dmon_large': 'al', 'nmon_large': 'nl', 'mmon_large': 'ml',
                'nmon_small': 'ns', 'dcrowd': 'ac', 'ncrowd': 'nc',
                'lcyl': 'lz',
                'dt': 'dt', 'bdump': 'bdump', 'adump': 'adump'
                },
            'ensemble': {
                'dmon_large': 'al', 'nmon_large': 'nl',
                'nmon_small': 'ns', 'dcrowd': 'ac', 'ncrowd': 'nc'
                },
            'space': {
                'dmon_large': 'al', 'nmon_large': 'nl', 'nmon_small': 'ns',
                'dcrowd': 'ac'
                }
        }
    }
    _physical_attributes = {
        'cylindrical': {
            'segment': [
                'dmon_small', 'mmon_small', 'eps_others', 'mcrowd', 'dwall',
                'phi_m_bulk', 'rho_m_bulk', 'phi_c_bulk', 'rho_c_bulk'
            ],
            'whole': [
                'dmon_small', 'mmon_small', 'eps_others', 'mcrowd', 'dwall',
                'phi_m_bulk', 'rho_m_bulk', 'phi_c_bulk', 'rho_c_bulk'
            ],
            'ensemble_long': [
                'dmon_small', 'mmon_small', 'eps_others', 'mcrowd', 'dwall',
                'phi_m_bulk', 'rho_m_bulk', 'phi_c_bulk', 'rho_c_bulk'
            ],
            'ensemble': [
                'dmon_small', 'mmon_small', 'eps_others', 'mcrowd', 'dwall'
            ],
            'space': [
                'dmon_small', 'mmon_small', 'eps_others', 'mcrowd', 'dwall'
            ]
        },
        'cubic': {
            'segment': [
                'dmon_small', 'mmon_small', 'mcrowd',
                'phi_m_bulk', 'rho_m_bulk', 'phi_c_bulk', 'rho_c_bulk'
            ],
            'whole': [
                'dmon_small', 'mmon_small', 'mcrowd',
                'phi_m_bulk', 'rho_m_bulk', 'phi_c_bulk', 'rho_c_bulk'
            ],
            'ensemble_long': [
                'dmon_small', 'mmon_small', 'mcrowd',
                'phi_m_bulk', 'rho_m_bulk', 'phi_c_bulk', 'rho_c_bulk'
            ],
            'ensemble': ['dmon_small', 'mmon_small', 'mcrowd'],
            'space': ['dmon_small', 'mmon_small', 'mcrowd']
        }
    }

    def __init__(
        self,
        name: str,
        geometry: str,
        group: str,
        lineage: str,
        ispath: bool = True
    ):
        super(TransFoci).__init__(name,
                                  lineage=lineage,
                                  geometry=geometry,
                                  group=group,
                                  ispath=ispath)

    def _initiate_attributes(self):
        """
        defines and initiates the class attributes based on the physical
        attributes defined for the project.
        """
        self.dmon_small = 1.0
        self.dmon_large = np.nan
        self.nmon_small = np.nan
        self.nmon_large = np.nan
        self.nmon = np.nan
        self.dcrowd = np.nan
        self.ncrowd = np.nan
        self.ensemble_id = np.nan
        self.segment_id = np.nan
        self.dt = np.nan
        self.bdump = np.nan
        self.adump = np.nan
        self.mmon_small = 1.0
        self.mmon_large = np.nan
        self.mcrowd = 1.0
        self.phi_m_bulk = np.nan
        self.rho_m_bulk = np.nan
        self.phi_c_bulk = np.nan
        self.rho_c_bulk = np.nan

    @abstractmethod
    def _parse_lineage_name(self):
        """
        parses a lineage_name based on a list of keywords of physical
        attributes.
        """
        pass

    def _set_parents(self):
        """
        set to parent names for a lineage_name based on it lineage.

        The following map is used for setting relationships:

            'segment': A child of 'whole' lineage.
            'whole': A child of 'ensemble' lineage.
            'ensemble': Achild of 'space' lineage.
            'space': The root of other lineages.

        It is assumed that 'nc' is the last attribute shortkey in a
        lineage_name of types: 'ensemble', 'ensemble_long', 'whole', 'segment'.
        """
        convention_warning = (
            "It is assumed that 'nc' is the last attribute" +
            " shortkey in a lineage_name of types:" +
            " 'ensemble', 'ensemble_long', 'whole', 'segment'."
        )
        space_name = 'ns' + str(self.nmon_small) + 'nl' + \
            str(self.nmon_large) + 'al' + str(self.dmon_large) + \
            'D' + str(self.dcyl) + 'ac' + str(self.dcrowd)
        ensemble_name = space_name + 'nc' + str(self.ncrowd)
        if self.lineage == 'space':
            self.space = self.lineage_name
            self.ensemble = "N/A"
            self.ensemble_long = "N/A"
            self.whole = "N/A"
            self.segment = "N/A"
        elif self.lineage == 'ensemble':
            self.space = self.lineage_name.split('nc')[0]
            warnings.warn(convention_warning, UserWarning)
            self.ensemble = self.lineage_name
            self.ensemble_long = "N/A"
            self.whole = "N/A"
            self.segment = "N/A"
        elif self.lineage == 'ensemble_long':
            self.space = space_name
            self.ensemble = ensemble_name
            warnings.warn(convention_warning, UserWarning)
            self.ensemble_long = self.lineage_name
            self.whole = "N/A"
            self.segment = "N/A"
        elif self.lineage == 'whole':
            self.space = space_name
            self.ensemble = ensemble_name
            warnings.warn(convention_warning, UserWarning)
            self.ensemble_long = self.lineage_name.split('ens')[0]
            self.whole = self.lineage_name
            self.segment = "N/A"
        else:
            self.space = space_name
            self.ensemble = ensemble_name
            warnings.warn(convention_warning, UserWarning)
            self.ensemble_long = self.lineage_name.split('ens')[0]
            self.whole = self.lineage_name.split(".j")[0]
            self.segment = self.lineage_name

    def _bulk_attributes(self):
        """
        computes some physical attributes of a lineage based on its
        primary attributes.
        """
        vol_cell = np.pi * self.dcyl**2 * self.lcyl / 4.0
        vol_mon_s = np.pi * self.dmon_small**3 / 6
        vol_mon_l = np.pi * self.dmon_large**3 / 6
        self.rho_m_bulk = self.nmon / vol_cell
        self.phi_m_bulk = (vol_mon_s * self.nmon_small +
                           vol_mon_l * self.nmon_large) / vol_cell
        vol_crowd = np.pi * self.dcrowd**3 / 6
        self.rho_c_bulk = self.ncrowd / vol_cell
        self.phi_c_bulk = self.rho_c_bulk * vol_crowd


class TransFociOrginal(ParserTemplate):
    name: str
    geometry: str
    group: str
    lineage: str
    ispath: bool = True
    """
    parses a `lineage_name` to extract information about the 'lineage' oftrj
    that 'lineage_name', based on the following 'lineage' patterns:

    geomtery: 'cylindrical':
        segment: epss#epsl#r#al#nl#ml#ns#ac#nc#lz#dt#bdump#adump#ens#j#.ring
            One of multiple chunks of a complete simulation or measurement.
        whole: epss#epsl#r#al#nl#ml#ns#ac#nc#lz#dt#bdump#adump#ens#.ring
            A complete simulation or measurement; a collection of 'segments'.
        ensemble_long: epss#epsl#r#al#nl#ml#ns#ac#nc#lz#dt#bdump#adump#.ring
            Long name of an ensemble.
        ensemble: ns#nl#al#D#ac#nc#
            A collection of 'wholes' (complete simulations) that differs only
            in their initial conditions (e.g., random number seed).
        space: ns#nl#al#D#ac#
            A collection of ensembles with a unique set of all the input
            parameters except number of crowders (nc).

    geomtery: 'cubic':
        segment: al#nl#ml#ns#ac#nc#l#dt#bdump#adump#ens#j#.ring
            One of multiple chunks of a complete simulation or measurement.
        whole: al#nl#ml#ns#ac#nc#l#dt#bdump#adump#ens#j#.ring
            A complete simulation or measurement; a collection of 'segments'.
        ensemble_long: al#nl#ml#ns#ac#nc#l#dt#bdump#adump#.ring
            Long name of an ensemble.
        ensemble: ns#nl#al#ac#nc#
            N#D#ac#nc#
            A collection of 'wholes' (complete simulations) that differs only
            in their initial conditions (e.g., random number seed).
        space: ns#nl#al#ac#
            A collection of ensembles with a unique set of all the input
            parameters except number of crowders (nc).

    In the above lineages, the keywords are attributes where their values
    (shown by "#" sign) are float or integer number. If a lineage does not
    have an attribute, then the value of that attribute is set to numpy.nan.
    These are the attributes with "numpy.nan" values for different lineages:
    whole: 'j'
    ensemble_long: 'ens', and 'j'
    ensemble: 'ens', 'j', 'lz', 'dt', 'bdump', 'adump', and 'ml'
    space: 'ens' , 'j', 'lz', 'dt', 'bdump', 'adump', 'ml', and 'nc'

    There are some difference between the keywords of physical attributes and
    their associated attributes in the `TransFuci` class. Below, the these two
    types of attributes are explained.

    To-do List
    ----------
    1. This class can be split to 4 classes in the following order of
    inheritance: parent->child: space -> ensemble -> whole -> segment.
    2. Using @attribute for attributes to get, set, or delete them.
    3. self.dcyl is set by self.dwall and self-dwall is 1.0 by default.
    4. Can have as many as monomer types and properties as we like.
    5. Define the following parameters:
        topology: {'linear', 'ring'},
            Polymer topology
        homogeneity: {'homopolymer', 'heteropolymer', 'copolymer'}, defualt
        'homopolymer'
            Polymer homogeneity.

    Parameters
    ----------
    name: str
        Name that is parsed for extracting information.
    geometry : {'cylindrical', 'slit', 'cubic'}
        Shape of the simulation box.
    group: {'bug', 'all'}
        Type of the particle group. 'bug' is used for a single polymer.
        'all' is used for all the particles/atoms in the system.
    lineage: {'segment', 'whole', 'ensemble_long', 'ensemble',
        'space'}
        Type of the lineage of the name.
    ispath: bool, default True
        Whether the name is a filepath or a simple name.

    Attributes
    ----------
    geometry : {'cylindrical', 'slit', 'cubic'}
        Shape of the simulation box.
    group: {'bug', 'all'}
        Type of the particle group.  'bug' is used for a single polymer.
        'all' is used for all the particles/atoms in the system.
    lineage: {'segment', 'whole', 'ensemble_long', 'ensemble',
        'space'}, default whole
        Type of the lineage of the name.
    pathname: str, default "N/A"
        Equal to `name` if `name` is a filepath, otherwise "N/A".
    filename: str
        Name of a the file referred to by `name` if `name` is a filepath,
        otherwise the `name` itself.
    lineage_name: str,
        The unique name of type extracted from self.fullname
    dmon_small: float, default 1.0
        Size (diameter) of a monomer
    dmon_large: float, np.nan
        Size (diameter) of a large monomer. Its associated keyword is 'al'.
    nmon_large: int, np.nan
        number of large monomers. Its associated keyword is 'nl'.
    nmon_small: int, np.nan
        number of small monomers. Its associated keyword is 'ns'.
    nmon: int, np.nan
        Total number of monomers.
    mmon_large: float, default np.nan
        Mass of a large monomer. Its associated keyword is 'ml'.
    dcyl: float, np.nan
        Size (or diameter) of the `cylindrical` or `slit` confinement, inferred
        from either 'r' keyword (radius of the cylindrical confinement with
        open ends) or 'D' keyword (size of that confinement. Following
        LAMMPS' tango, `dcyl` ranged from '[-dcyl/2,dcyl.2] inculsive is the
        domain over which x and y cartesian coordiantes are defined in the
        'cylindrical' geometry; however, `dcyl` ranged from '[-dcyl/2,dcyl.2]
        inculsive is the domain over which z cartesian coordiante is defined
        in the 'slit' geometry. It is important to note that `dcyl` is
        different from the size defined in LAMMPS input file if the
        wall-forming particle are defined; in this case:
            `self.dcyl` = LAMMPS.dcyl - `self.dwall`
        Hence, `dcyl` is defined differenty in different parser classes in
        this module.
    lcyl: float, np.nan
        Length of the cylindrical confinement along z axis (the periodic,
        direction), inferred from 'lz' keyword (half of the length of the
        cylindrical confinement along z axis.
    epsilon_s: float, np.nan
        Wall-small-monomer LJ interaction strength. Its associated keyword is
        'epss' keyword.
    epsilon_l: float, np.nan
        Wall-large-monomer LJ interaction strength. Its associated keyword is
        'espl' keyword.
    ncrowd: int, np.nan
        number of crowders. Its associated keyword is 'nc'.
    ensemble_id: int, np.nan
        The ensemble number of a 'whole' simulation in an ensemble.
    segment_id: int, np.nan
        The 'segment_id' keyword starts with 'j', ends with a 'padded'
        number such as '05' or '14', showing the succession of segments
        in a whole file.
    dt: float, np.nan
        Simulation timestep. Its associated keyword is 'dt'.
    bdump: int
        Frequency by which 'bug' configurations are dumped in a 'bug'
        trajectory file. Its associated keyword is 'bdump'.
    adump: int, default np.nan
        Frequency by which 'all' configurations are dumped in a 'segment'
        trajectory file. Its associated keyword is 'adump'.
    mmon_small: float, default 1.0
        Mass of a small monomer
    eps_others: float, default 1.0
        Other LJ interaction strengths
    mcrowd: float, default 1.0
        Mass of a crowder
    dwall: float, default 1.0
        Wall-forming particles diameter
    space: str
        A space's name
    ensemble: str or "N/A"
        An ensemble's name if applicable, otherwise "N/A"
    ensemble_long: str or "N/A"
        The name of ensemble derived from 'whole' name if applicable,
        otherwise "N/A"
    whole: str or "N/A"
        A whole's name if applicable, otherwise "N/A"
    segment: str or "N/A"
        A segment's name if applicable, otherwise "N/A"
    self.rho_m_bulk: float, default np.nan
        Bulk number density fraction of monomers
    self.phi_m_bulk: float, default np.nan
        Bulk volume fraction of monomers
    self.rho_c_bulk: float, default np.nan
        Bulk number density fraction of crowders
    self.phi_c_bulk: float, default np.nan
        Bulk volume fraction of crowders

    Class Attributes
    ----------------
    _geometries: list of str
        Possible geometries of a simulation box
    _groups: list of str
        Possible groups of the `SumRule` project.
    _lineage_attributes: dict of dict
        a dictionary of `lineage` names. For each `lineage`, a dictionary
        maps the keywords of physical attributes in that lineage to their
        corresponding attributes in `SumRule` class.
    _lineage_private_attributes: dict of lists
        a dictionary of `lineage` names. For each `lineage`, a list of
        class attributes that are NOT "N/A" or np.nan is created that can be
        used in the simulation/experiment/run report files (called
        "*-properties.csv")
    """
    _geometries = ['cylindrical', 'slit', 'cubic']
    _groups = ['bug', 'all']
    _lineage_attributes = {
        'bixial': {
            'segment': {
                'epsilon_small': 'epss', 'epsilon_large': 'epss', 'dcyl': 'r',
                'dmon_large': 'al', 'nmon_large': 'nl', 'mmon_large': 'ml',
                'nmon_small': 'ns', 'dcrowd': 'ac', 'ncrowd': 'nc',
                'lcyl': 'lz',
                'dt': 'dt', 'bdump': 'bdump', 'adump': 'adump',
                'ensemble_id': 'ens', 'segment_id': 'j'
                },
            'whole': {
                'epsilon_small': 'epss', 'epsilon_large': 'epss', 'dcyl': 'r',
                'dmon_large': 'al', 'nmon_large': 'nl', 'mmon_large': 'ml',
                'nmon_small': 'ns', 'dcrowd': 'ac', 'ncrowd': 'nc',
                'lcyl': 'lz',
                'dt': 'dt', 'bdump': 'bdump', 'adump': 'adump',
                'ensemble_id': 'ens'
                },
            'ensemble_long': {
                'epsilon_small': 'epss', 'epsilon_large': 'epss', 'dcyl': 'r',
                'dmon_large': 'al', 'nmon_large': 'nl', 'mmon_large': 'ml',
                'nmon_small': 'ns', 'dcrowd': 'ac', 'ncrowd': 'nc',
                'lcyl': 'lz',
                'dt': 'dt', 'bdump': 'bdump', 'adump': 'adump'
                },
            'ensemble': {
                'dcyl': 'r', 'dmon_large': 'al', 'nmon_large': 'nl',
                'nmon_small': 'ns', 'dcrowd': 'ac', 'ncrowd': 'nc'
                },
            'space': {
                'dcyl': 'D', 'dmon_large': 'al', 'nmon_large': 'nl',
                'nmon_small': 'ns', 'dcrowd': 'ac'
                }
        },
        'cube': {
            'segment': {
                'dmon_large': 'al', 'nmon_large': 'nl', 'mmon_large': 'ml',
                'nmon_small': 'ns', 'dcrowd': 'ac', 'ncrowd': 'nc',
                'lcyl': 'lz',
                'dt': 'dt', 'bdump': 'bdump', 'adump': 'adump',
                'ensemble_id': 'ens', 'segment_id': 'j'
                },
            'whole': {
                'dmon_large': 'al', 'nmon_large': 'nl', 'mmon_large': 'ml',
                'nmon_small': 'ns', 'dcrowd': 'ac', 'ncrowd': 'nc',
                'lcyl': 'lz',
                'dt': 'dt', 'bdump': 'bdump', 'adump': 'adump',
                'ensemble_id': 'ens'
                },
            'ensemble_long': {
                'dmon_large': 'al', 'nmon_large': 'nl', 'mmon_large': 'ml',
                'nmon_small': 'ns', 'dcrowd': 'ac', 'ncrowd': 'nc',
                'lcyl': 'lz',
                'dt': 'dt', 'bdump': 'bdump', 'adump': 'adump'
                },
            'ensemble': {
                'dmon_large': 'al', 'nmon_large': 'nl',
                'nmon_small': 'ns', 'dcrowd': 'ac', 'ncrowd': 'nc'
                },
            'space': {
                'dmon_large': 'al', 'nmon_large': 'nl', 'nmon_small': 'ns',
                'dcrowd': 'ac'
                }
        }
    }
    _physical_attributes = {
        'cylindrical': {
            'segment': [
                'dmon_small', 'mmon_small', 'eps_others', 'mcrowd', 'dwall',
                'phi_m_bulk', 'rho_m_bulk', 'phi_c_bulk', 'rho_c_bulk'
            ],
            'whole': [
                'dmon_small', 'mmon_small', 'eps_others', 'mcrowd', 'dwall',
                'phi_m_bulk', 'rho_m_bulk', 'phi_c_bulk', 'rho_c_bulk'
            ],
            'ensemble_long': [
                'dmon_small', 'mmon_small', 'eps_others', 'mcrowd', 'dwall',
                'phi_m_bulk', 'rho_m_bulk', 'phi_c_bulk', 'rho_c_bulk'
            ],
            'ensemble': [
                'dmon_small', 'mmon_small', 'eps_others', 'mcrowd', 'dwall'
            ],
            'space': [
                'dmon_small', 'mmon_small', 'eps_others', 'mcrowd', 'dwall'
            ]
        },
        'cubic': {
            'segment': [
                'dmon_small', 'mmon_small', 'mcrowd',
                'phi_m_bulk', 'rho_m_bulk', 'phi_c_bulk', 'rho_c_bulk'
            ],
            'whole': [
                'dmon_small', 'mmon_small', 'mcrowd',
                'phi_m_bulk', 'rho_m_bulk', 'phi_c_bulk', 'rho_c_bulk'
            ],
            'ensemble_long': [
                'dmon_small', 'mmon_small', 'mcrowd',
                'phi_m_bulk', 'rho_m_bulk', 'phi_c_bulk', 'rho_c_bulk'
            ],
            'ensemble': ['dmon_small', 'mmon_small', 'mcrowd'],
            'space': ['dmon_small', 'mmon_small', 'mcrowd']
        }
    }
    _genealogy = {
        'segment': [
            'lineage_name', 'segment', 'whole', 'ensemble_long', 'ensemble',
            'space'
        ],
        'whole': [
            'lineage_name', 'whole', 'ensemble_long', 'ensemble', 'space'
        ],
        'ensemble_long': [
            'lineage_name', 'ensemble_long', 'ensemble', 'space',
        ],
        'ensemble': [
            'lineage_name', 'ensemble', 'space'
        ],
        'space': [
            'lineage_name', 'space'
        ]
    }

    def __init__(
        self,
        name: str,
        geometry: str,
        group: str,
        lineage: str,
        ispath: bool = True
    ):
        if geometry in self._geometries:
            self.geometry = geometry
        else:
            geometries_string = "'" + "', '".join(
                self._geometries) + "'"
            raise ValueError(
                f"'{geometry}' "
                "is not a valid geometry. Please select one of "
                f"{geometries_string} geometries.")
        if group in self._groups:
            self.group = group
        else:
            groups_string = "'" + "', '".join(
                self._groups) + "'"
            raise ValueError(
                f"'{group}' "
                "is not a valid particle group. Please select one of "
                f"{groups_string} groups.")
        if lineage in self._lineage_attributes[self.geometry].keys():
            self.lineage = lineage
        else:
            types_string = "'" + "', '".join(
                self._lineage_attributes[self.geometry].keys()) + "'"
            raise ValueError(
                f"'{type}' "
                "is not a valid name type. Please select one of "
                f"{types_string} types.")
        if ispath:
            self.filepath = name
            self.filename, _ = os.path.splitext(self.filepath)
            self.filename = self.filename.split("/")[-1]
        else:
            self.filepath = "N/A"
            self.filename = name
        self._find_lineage_name()
        self._initiate_attributes()
        self._parse_lineage_name()
        self._set_parents()
        if self.lineage in ['segment', 'whole', 'ensemble_long']:
            self._bulk_attributes()
        self.attributes = list(
            self._lineage_attributes[self.geometry][self.lineage].keys()
            ) + self._physical_attributes[self.lineage][self.geometry]
        self.genealogy = self._genealogy[self.lineage]

    def __str__(self) -> str:
        observation = f"""
        Observation:
            Name: '{self.filename}',
            Geometry: '{self.geometry},
            Group: '{self.group}',
            Lineage: '{self.lineage}'
        """
        return observation

    def __repr__(self) -> str:
        return (
            f"Observation('{self.filename}' in geometry" +
            f" '{self.geometry}' from group '{self.group}' with" +
            f" lineage '{self.lineage}')"
        )

    def _find_lineage_name(self):
        """
        parses the unique lineage_name (the first substring of filename
        and/or the segment keyword middle substring) of a filename.
        """
        if self.lineage in ['segment', 'whole']:
            # a 'segment' lineage only used in 'probe' phase
            # a 'whole' lineage used in 'probe' or 'analyze' phases
            # so its lineage_name is either ended by 'group' keyword or "-".
            # these two combined below:
            self.lineage_name = \
                self.filename.split("." + self.group)[0].split("-")[0]
        else:  # 'ensemble' or 'space' lineages
            self.lineage_name = self.filename.split('-')[0]

    def _initiate_attributes(self):
        """
        defines and initiates the class attributes based on the physical
        attributes defined for the project.
        """
        self.dmon_small = 1.0
        self.dmon_large = np.nan
        self.nmon_small = np.nan
        self.nmon_large = np.nan
        self.nmon = np.nan
        self.dcrowd = np.nan
        self.ncrowd = np.nan
        self.ensemble_id = np.nan
        self.segment_id = np.nan
        self.dt = np.nan
        self.bdump = np.nan
        self.adump = np.nan
        self.mmon_small = 1.0
        self.mmon_large = np.nan
        self.mcrowd = 1.0
        self.phi_m_bulk = np.nan
        self.rho_m_bulk = np.nan
        self.phi_c_bulk = np.nan
        self.rho_c_bulk = np.nan
        # cylindrical attributes
        self.lcyl = np.nan
        self.dwall = 1.0
        self.eps_others = 1.0
        self.dcyl = np.nan
        self.epsilon_small = np.nan
        self.epsilon_large = np.nan

    def _parse_lineage_name(self):
        """
        parses a lineage_name based on a list of keywords of physical
        attributes.
        """
        str_lineages = re.compile(r'([a-zA-Z\-]+)')
        words = str_lineages.split(self.lineage_name)
        attributes_float = [
            'dmon_large', 'dcyl', 'lcyl', 'epsilon_small', 'epsilon_large',
            'mmon_large', 'dcrowd', 'dt']
        for attr_name, attr_keyword in \
                self._lineage_attributes[self.lineage].items():
            try:
                attr_value = words[words.index(attr_keyword)+1]
                if attr_name in attributes_float:
                    attr_value = float(attr_value)
                else:
                    attr_value = int(float(attr_value))
                if attr_keyword == 'lz':
                    attr_value = 2 * attr_value
                if attr_keyword == 'r':
                    attr_value = 2 * attr_value - self.dwall
                setattr(self, attr_name, attr_value)
            except ValueError:
                print(
                    f"'{attr_keyword}'"
                    " attribute keyword is not in "
                    f"'{self.lineage_name}'"
                    " lineage name. Please check whether "
                    f"'{self.filename}'"
                    " is valid name or not.")
        setattr(self, 'nmon', self.nmon_large + self.nmon_small)

    def _set_parents(self):
        """
        set to parent names for a lineage_name based on it lineage.

        The following map is used for setting relationships:

            'segment': A child of 'whole' lineage.
            'whole': A child of 'ensemble' lineage.
            'ensemble': Achild of 'space' lineage.
            'space': The root of other lineages.

        It is assumed that 'nc' is the last attribute shortkey in a
        lineage_name of types: 'ensemble', 'ensemble_long', 'whole', 'segment'.
        """
        convention_warning = (
            "It is assumed that 'nc' is the last attribute" +
            " shortkey in a lineage_name of types:" +
            " 'ensemble', 'ensemble_long', 'whole', 'segment'."
        )
        space_name = 'ns' + str(self.nmon_small) + 'nl' + \
            str(self.nmon_large) + 'al' + str(self.dmon_large) + \
            'D' + str(self.dcyl) + 'ac' + str(self.dcrowd)
        ensemble_name = space_name + 'nc' + str(self.ncrowd)
        if self.lineage == 'space':
            self.space = self.lineage_name
            self.ensemble = "N/A"
            self.ensemble_long = "N/A"
            self.whole = "N/A"
            self.segment = "N/A"
        elif self.lineage == 'ensemble':
            self.space = self.lineage_name.split('nc')[0]
            warnings.warn(convention_warning, UserWarning)
            self.ensemble = self.lineage_name
            self.ensemble_long = "N/A"
            self.whole = "N/A"
            self.segment = "N/A"
        elif self.lineage == 'ensemble_long':
            self.space = space_name
            self.ensemble = ensemble_name
            warnings.warn(convention_warning, UserWarning)
            self.ensemble_long = self.lineage_name
            self.whole = "N/A"
            self.segment = "N/A"
        elif self.lineage == 'whole':
            self.space = space_name
            self.ensemble = ensemble_name
            warnings.warn(convention_warning, UserWarning)
            self.ensemble_long = self.lineage_name.split('ens')[0]
            self.whole = self.lineage_name
            self.segment = "N/A"
        else:
            self.space = space_name
            self.ensemble = ensemble_name
            warnings.warn(convention_warning, UserWarning)
            self.ensemble_long = self.lineage_name.split('ens')[0]
            self.whole = self.lineage_name.split(".j")[0]
            self.segment = self.lineage_name

    def _bulk_attributes(self):
        """
        computes some physical attributes of a lineage based on its
        primary attributes.
        """
        vol_cell = np.pi * self.dcyl**2 * self.lcyl / 4.0
        vol_mon_s = np.pi * self.dmon_small**3 / 6
        vol_mon_l = np.pi * self.dmon_large**3 / 6
        self.rho_m_bulk = self.nmon / vol_cell
        self.phi_m_bulk = (vol_mon_s * self.nmon_small +
                           vol_mon_l * self.nmon_large) / vol_cell
        vol_crowd = np.pi * self.dcrowd**3 / 6
        self.rho_c_bulk = self.ncrowd / vol_cell
        self.phi_c_bulk = self.rho_c_bulk * vol_crowd


class TransFociCyl(ParserTemplate):
    name: str
    lineage: str
    geometry: str
    group: str
    ispath: bool = True
    """
    parses a `lineage_name` to extract information about the 'lineage' oftrj
    that 'lineage_name', based on the following 'lineage' patterns:

    geomtery: 'cylindrical':
        segment: epss#epsl#r#al#nl#ml#ns#ac#nc#lz#dt#bdump#adump#ens#j#.ring
            One of multiple chunks of a complete simulation or measurement.
        whole: epss#epsl#r#al#nl#ml#ns#ac#nc#lz#dt#bdump#adump#ens#.ring
            A complete simulation or measurement; a collection of 'segments'.
        ensemble_long: epss#epsl#r#al#nl#ml#ns#ac#nc#lz#dt#bdump#adump#.ring
            Long name of an ensemble.
        ensemble: ns#nl#al#D#ac#nc#
            A collection of 'wholes' (complete simulations) that differs only
            in their initial conditions (e.g., random number seed).
        space: ns#nl#al#D#ac#
            A collection of ensembles with a unique set of all the input
            parameters except number of crowders (nc).

    geomtery: 'cubic':
        segment: al#nl#ml#ns#ac#nc#l#dt#bdump#adump#ens#j#.ring
            One of multiple chunks of a complete simulation or measurement.
        whole: al#nl#ml#ns#ac#nc#l#dt#bdump#adump#ens#j#.ring
            A complete simulation or measurement; a collection of 'segments'.
        ensemble_long: al#nl#ml#ns#ac#nc#l#dt#bdump#adump#.ring
            Long name of an ensemble.
        ensemble: ns#nl#al#ac#nc#
            N#D#ac#nc#
            A collection of 'wholes' (complete simulations) that differs only
            in their initial conditions (e.g., random number seed).
        space: ns#nl#al#ac#
            A collection of ensembles with a unique set of all the input
            parameters except number of crowders (nc).

    In the above lineages, the keywords are attributes where their values
    (shown by "#" sign) are float or integer number. If a lineage does not
    have an attribute, then the value of that attribute is set to numpy.nan.
    These are the attributes with "numpy.nan" values for different lineages:
    whole: 'j'
    ensemble_long: 'ens', and 'j'
    ensemble: 'ens', 'j', 'lz', 'dt', 'bdump', 'adump', and 'ml'
    space: 'ens' , 'j', 'lz', 'dt', 'bdump', 'adump', 'ml', and 'nc'

    There are some difference between the keywords of physical attributes and
    their associated attributes in the `TransFuci` class. Below, the these two
    types of attributes are explained.

    To-do List
    ----------
    1. This class can be split to 4 classes in the following order of
    inheritance: parent->child: space -> ensemble -> whole -> segment.
    2. Using @attribute for attributes to get, set, or delete them.
    3. self.dcyl is set by self.dwall and self-dwall is 1.0 by default.
    4. Can have as many as monomer types and properties as we like.
    5. Define the following parameters:
        topology: {'linear', 'ring'},
            Polymer topology
        homogeneity: {'homopolymer', 'heteropolymer', 'copolymer'}, defualt
        'homopolymer'
            Polymer homogeneity.

    Parameters
    ----------
    name: str
        Name that is parsed for extracting information.
    geometry : {'cylindrical', 'slit', 'cubic'}
        Shape of the simulation box.
    group: {'bug', 'all'}
        Type of the particle group. 'bug' is used for a single polymer.
        'all' is used for all the particles/atoms in the system.
    lineage: {'segment', 'whole', 'ensemble_long', 'ensemble',
        'space'}
        Type of the lineage of the name.
    ispath: bool, default True
        Whether the name is a filepath or a simple name.

    Attributes
    ----------
    geometry : {'cylindrical', 'slit', 'cubic'}
        Shape of the simulation box.
    group: {'bug', 'all'}
        Type of the particle group.  'bug' is used for a single polymer.
        'all' is used for all the particles/atoms in the system.
    lineage: {'segment', 'whole', 'ensemble_long', 'ensemble',
        'space'}, default whole
        Type of the lineage of the name.
    pathname: str, default "N/A"
        Equal to `name` if `name` is a filepath, otherwise "N/A".
    filename: str
        Name of a the file referred to by `name` if `name` is a filepath,
        otherwise the `name` itself.
    lineage_name: str,
        The unique name of type extracted from self.fullname
    dmon_small: float, default 1.0
        Size (diameter) of a monomer
    dmon_large: float, np.nan
        Size (diameter) of a large monomer. Its associated keyword is 'al'.
    nmon_large: int, np.nan
        number of large monomers. Its associated keyword is 'nl'.
    nmon_small: int, np.nan
        number of small monomers. Its associated keyword is 'ns'.
    nmon: int, np.nan
        Total number of monomers.
    mmon_large: float, default np.nan
        Mass of a large monomer. Its associated keyword is 'ml'.
    dcyl: float, np.nan
        Size (or diameter) of the `cylindrical` or `slit` confinement, inferred
        from either 'r' keyword (radius of the cylindrical confinement with
        open ends) or 'D' keyword (size of that confinement. Following
        LAMMPS' tango, `dcyl` ranged from '[-dcyl/2,dcyl.2] inculsive is the
        domain over which x and y cartesian coordiantes are defined in the
        'cylindrical' geometry; however, `dcyl` ranged from '[-dcyl/2,dcyl.2]
        inculsive is the domain over which z cartesian coordiante is defined
        in the 'slit' geometry. It is important to note that `dcyl` is
        different from the size defined in LAMMPS input file if the
        wall-forming particle are defined; in this case:
            `self.dcyl` = LAMMPS.dcyl - `self.dwall`
        Hence, `dcyl` is defined differenty in different parser classes in
        this module.
    lcyl: float, np.nan
        Length of the cylindrical confinement along z axis (the periodic,
        direction), inferred from 'lz' keyword (half of the length of the
        cylindrical confinement along z axis.
    epsilon_s: float, np.nan
        Wall-small-monomer LJ interaction strength. Its associated keyword is
        'epss' keyword.
    epsilon_l: float, np.nan
        Wall-large-monomer LJ interaction strength. Its associated keyword is
        'espl' keyword.
    ncrowd: int, np.nan
        number of crowders. Its associated keyword is 'nc'.
    ensemble_id: int, np.nan
        The ensemble number of a 'whole' simulation in an ensemble.
    segment_id: int, np.nan
        The 'segment_id' keyword starts with 'j', ends with a 'padded'
        number such as '05' or '14', showing the succession of segments
        in a whole file.
    dt: float, np.nan
        Simulation timestep. Its associated keyword is 'dt'.
    bdump: int
        Frequency by which 'bug' configurations are dumped in a 'bug'
        trajectory file. Its associated keyword is 'bdump'.
    adump: int, default np.nan
        Frequency by which 'all' configurations are dumped in a 'segment'
        trajectory file. Its associated keyword is 'adump'.
    mmon_small: float, default 1.0
        Mass of a small monomer
    eps_others: float, default 1.0
        Other LJ interaction strengths
    mcrowd: float, default 1.0
        Mass of a crowder
    dwall: float, default 1.0
        Wall-forming particles diameter
    space: str
        A space's name
    ensemble: str or "N/A"
        An ensemble's name if applicable, otherwise "N/A"
    ensemble_long: str or "N/A"
        The name of ensemble derived from 'whole' name if applicable,
        otherwise "N/A"
    whole: str or "N/A"
        A whole's name if applicable, otherwise "N/A"
    segment: str or "N/A"
        A segment's name if applicable, otherwise "N/A"
    self.rho_m_bulk: float, default np.nan
        Bulk number density fraction of monomers
    self.phi_m_bulk: float, default np.nan
        Bulk volume fraction of monomers
    self.rho_c_bulk: float, default np.nan
        Bulk number density fraction of crowders
    self.phi_c_bulk: float, default np.nan
        Bulk volume fraction of crowders

    Class Attributes
    ----------------
    _geometries: list of str
        Possible geometries of a simulation box
    _groups: list of str
        Possible groups of the `SumRule` project.
    _lineage_attributes: dict of dict
        a dictionary of `lineage` names. For each `lineage`, a dictionary
        maps the keywords of physical attributes in that lineage to their
        corresponding attributes in `SumRule` class.
    _lineage_private_attributes: dict of lists
        a dictionary of `lineage` names. For each `lineage`, a list of
        class attributes that are NOT "N/A" or np.nan is created that can be
        used in the simulation/experiment/run report files (called
        "*-properties.csv")
    """
    _groups: list[str] = ['bug', 'all']
    _lineage_attributes: dict[str, dict[str, str]] = {
        'segment': {
            'epsilon_small': 'epss', 'epsilon_large': 'epss', 'dcyl': 'r',
            'dmon_large': 'al', 'nmon_large': 'nl', 'mmon_large': 'ml',
            'nmon_small': 'ns', 'dcrowd': 'ac', 'ncrowd': 'nc',
            'lcyl': 'lz',
            'dt': 'dt', 'bdump': 'bdump', 'adump': 'adump',
            'ensemble_id': 'ens', 'segment_id': 'j'
            },
        'whole': {
            'epsilon_small': 'epss', 'epsilon_large': 'epss', 'dcyl': 'r',
            'dmon_large': 'al', 'nmon_large': 'nl', 'mmon_large': 'ml',
            'nmon_small': 'ns', 'dcrowd': 'ac', 'ncrowd': 'nc',
            'lcyl': 'lz',
            'dt': 'dt', 'bdump': 'bdump', 'adump': 'adump',
            'ensemble_id': 'ens'
            },
        'ensemble_long': {
            'epsilon_small': 'epss', 'epsilon_large': 'epss', 'dcyl': 'r',
            'dmon_large': 'al', 'nmon_large': 'nl', 'mmon_large': 'ml',
            'nmon_small': 'ns', 'dcrowd': 'ac', 'ncrowd': 'nc',
            'lcyl': 'lz',
            'dt': 'dt', 'bdump': 'bdump', 'adump': 'adump'
            },
        'ensemble': {
            'dcyl': 'r', 'dmon_large': 'al', 'nmon_large': 'nl',
            'nmon_small': 'ns', 'dcrowd': 'ac', 'ncrowd': 'nc'
            },
        'space': {
            'dcyl': 'D', 'dmon_large': 'al', 'nmon_large': 'nl',
            'nmon_small': 'ns', 'dcrowd': 'ac'
            }
    }
    _physical_attributes: dict[str, list[str]] = {
        'segment': [
            'dmon_small', 'mmon_small', 'eps_others', 'mcrowd', 'dwall',
            'phi_m_bulk', 'rho_m_bulk', 'phi_c_bulk', 'rho_c_bulk'
        ],
        'whole': [
            'dmon_small', 'mmon_small', 'eps_others', 'mcrowd', 'dwall',
            'phi_m_bulk', 'rho_m_bulk', 'phi_c_bulk', 'rho_c_bulk'
        ],
        'ensemble_long': [
            'dmon_small', 'mmon_small', 'eps_others', 'mcrowd', 'dwall',
            'phi_m_bulk', 'rho_m_bulk', 'phi_c_bulk', 'rho_c_bulk'
        ],
        'ensemble': [
            'dmon_small', 'mmon_small', 'eps_others', 'mcrowd', 'dwall'
        ],
        'space': [
            'dmon_small', 'mmon_small', 'eps_others', 'mcrowd', 'dwall'
        ]
    }

    def __init__(
        self,
        name: str,
        lineage: str,
        geometry: str,
        group: str,
        ispath: bool = True
    ) -> None:
        super().__init__(name, lineage=lineage, ispath=ispath)
        self._set_geometry(geometry)
        self._set_group(group)
        self._initiate_attributes()
        self._parse_lineage_name()
        self._set_parents()
        self.attributes: Any = list(
            self._lineage_attributes[self.lineage].keys()
            ) + self._physical_attributes[self.lineage]
        self.genealogy: list[str] = super()._genealogy[self.lineage]
        if self.lineage in ['segment', 'whole', 'ensemble_long']:
            self._bulk_attributes()

    def _set_geometry(self, geometry: str) -> None:
        """
        checks and sets the `geometry` of a given name.

        Parameters
        ----------
        geometry : str
            Shape of the simulation box.

        Raises
        ------
        ValueError
            Riases if the atom `geometry` is invalid.
        """
        if geometry == 'cylindrical':
            self.geometry = geometry
        else:
            raise ValueError(
                f"'{geometry}' "
                "is not 'cylindrical'. This 'TransFociCyl' is used for "
                f"'cylindrical' geometries.")

    def _set_group(self, group: str) -> None:
        """
        checks and sets the `group` of a given name.

        Parameters
        ----------
        group : str
            Type of the particle group. 'bug' is used for a single polymer.
            'all' is used for all the particles/atoms in the system.

        Raises
        ------
        ValueError
            Riases if the atom `group` is invalid.
        """
        if group in self._groups:
            self.group = group
        else:
            groups_string = "'" + "', '".join(
                self._groups) + "'"
            raise ValueError(
                f"'{group}' "
                "is not a valid particle group. Please select one of "
                f"{groups_string} groups.")

    def _initiate_attributes(self) -> None:
        """
        defines and initiates the class attributes based on the physical
        attributes defined for the project.
        """
        self.dmon_small = 1.0
        self.dmon_large = np.nan
        self.nmon_small = np.nan
        self.nmon_large = np.nan
        self.nmon = np.nan
        self.dcrowd = np.nan
        self.ncrowd = np.nan
        self.ensemble_id = np.nan
        self.segment_id = np.nan
        self.dt = np.nan
        self.bdump = np.nan
        self.adump = np.nan
        self.mmon_small = 1.0
        self.mmon_large = np.nan
        self.mcrowd = 1.0
        self.phi_m_bulk = np.nan
        self.rho_m_bulk = np.nan
        self.phi_c_bulk = np.nan
        self.rho_c_bulk = np.nan
        # cylindrical attributes
        self.lcyl = np.nan
        self.dwall = 1.0
        self.eps_others = 1.0
        self.dcyl = np.nan
        self.epsilon_small = np.nan
        self.epsilon_large = np.nan

    def _parse_lineage_name(self) -> None:
        """
        parses a lineage_name based on a list of keywords of physical
        attributes.
        """
        str_lineages = re.compile(r'([a-zA-Z\-]+)')
        words = str_lineages.split(self.lineage_name)
        attributes_float = [
            'dmon_large', 'dcyl', 'lcyl', 'epsilon_small', 'epsilon_large',
            'mmon_large', 'dcrowd', 'dt']
        for attr_name, attr_keyword in \
                self._lineage_attributes[self.lineage].items():
            try:
                attr_value = words[words.index(attr_keyword)+1]
                if attr_name in attributes_float:
                    attr_value = float(attr_value)
                else:
                    attr_value = int(float(attr_value))
                if attr_keyword == 'lz':
                    attr_value = 2 * attr_value
                if attr_keyword == 'r':
                    attr_value = 2 * attr_value - self.dwall
                setattr(self, attr_name, attr_value)
            except ValueError:
                print(
                    f"'{attr_keyword}'"
                    " attribute keyword is not in "
                    f"'{self.lineage_name}'"
                    " lineage name. Please check whether "
                    f"'{self.filename}'"
                    " is valid name or not.")
        setattr(self, 'nmon', self.nmon_large + self.nmon_small)

    def _set_parents(self) -> None:
        """
        set to parent names for a lineage_name based on it lineage.

        The following map is used for setting relationships:

            'segment': A child of 'whole' lineage.
            'whole': A child of 'ensemble' lineage.
            'ensemble': Achild of 'space' lineage.
            'space': The root of other lineages.

        It is assumed that 'nc' is the last attribute shortkey in a
        lineage_name of types: 'ensemble', 'ensemble_long', 'whole', 'segment'.
        """
        convention_warning = (
            "It is assumed that 'nc' is the last attribute" +
            " shortkey in a lineage_name of types:" +
            " 'ensemble', 'ensemble_long', 'whole', 'segment'."
        )
        space_name = 'ns' + str(self.nmon_small) + 'nl' + \
            str(self.nmon_large) + 'al' + str(self.dmon_large) + \
            'D' + str(self.dcyl) + 'ac' + str(self.dcrowd)
        ensemble_name = space_name + 'nc' + str(self.ncrowd)
        if self.lineage == 'space':
            self.space = self.lineage_name
            self.ensemble = "N/A"
            self.ensemble_long = "N/A"
            self.whole = "N/A"
            self.segment = "N/A"
        elif self.lineage == 'ensemble':
            self.space = self.lineage_name.split('nc')[0]
            warnings.warn(convention_warning, UserWarning)
            self.ensemble = self.lineage_name
            self.ensemble_long = "N/A"
            self.whole = "N/A"
            self.segment = "N/A"
        elif self.lineage == 'ensemble_long':
            self.space = space_name
            self.ensemble = ensemble_name
            warnings.warn(convention_warning, UserWarning)
            self.ensemble_long = self.lineage_name
            self.whole = "N/A"
            self.segment = "N/A"
        elif self.lineage == 'whole':
            self.space = space_name
            self.ensemble = ensemble_name
            warnings.warn(convention_warning, UserWarning)
            self.ensemble_long = self.lineage_name.split('ens')[0]
            self.whole = self.lineage_name
            self.segment = "N/A"
        else:
            self.space = space_name
            self.ensemble = ensemble_name
            warnings.warn(convention_warning, UserWarning)
            self.ensemble_long = self.lineage_name.split('ens')[0]
            self.whole = self.lineage_name.split(".j")[0]
            self.segment = self.lineage_name

    def _bulk_attributes(self):
        """
        computes some physical attributes of a lineage based on its
        primary attributes.
        """
        vol_cell = np.pi * self.dcyl**2 * self.lcyl / 4.0
        vol_mon_s = np.pi * self.dmon_small**3 / 6
        vol_mon_l = np.pi * self.dmon_large**3 / 6
        self.rho_m_bulk = self.nmon / vol_cell
        self.phi_m_bulk = (vol_mon_s * self.nmon_small +
                           vol_mon_l * self.nmon_large) / vol_cell
        vol_crowd = np.pi * self.dcrowd**3 / 6
        self.rho_c_bulk = self.ncrowd / vol_cell
        self.phi_c_bulk = self.rho_c_bulk * vol_crowd


class TransFociCubic(object):
    name: str
    geometry: str
    group: str
    lineage: str
    ispath: bool = True
    """
    parses a `lineage_name` to extract information about the 'lineage' oftrj
    that 'lineage_name', based on the following 'lineage' patterns:

    geomtery: 'cylindrical':
        segment: epss#epsl#r#al#nl#ml#ns#ac#nc#lz#dt#bdump#adump#ens#j#.ring
            One of multiple chunks of a complete simulation or measurement.
        whole: epss#epsl#r#al#nl#ml#ns#ac#nc#lz#dt#bdump#adump#ens#.ring
            A complete simulation or measurement; a collection of 'segments'.
        ensemble_long: epss#epsl#r#al#nl#ml#ns#ac#nc#lz#dt#bdump#adump#.ring
            Long name of an ensemble.
        ensemble: ns#nl#al#D#ac#nc#
            A collection of 'wholes' (complete simulations) that differs only
            in their initial conditions (e.g., random number seed).
        space: ns#nl#al#D#ac#
            A collection of ensembles with a unique set of all the input
            parameters except number of crowders (nc).

    geomtery: 'cubic':
        segment: al#nl#ml#ns#ac#nc#l#dt#bdump#adump#ens#j#.ring
            One of multiple chunks of a complete simulation or measurement.
        whole: al#nl#ml#ns#ac#nc#l#dt#bdump#adump#ens#j#.ring
            A complete simulation or measurement; a collection of 'segments'.
        ensemble_long: al#nl#ml#ns#ac#nc#l#dt#bdump#adump#.ring
            Long name of an ensemble.
        ensemble: ns#nl#al#ac#nc#
            N#D#ac#nc#
            A collection of 'wholes' (complete simulations) that differs only
            in their initial conditions (e.g., random number seed).
        space: ns#nl#al#ac#
            A collection of ensembles with a unique set of all the input
            parameters except number of crowders (nc).

    In the above lineages, the keywords are attributes where their values
    (shown by "#" sign) are float or integer number. If a lineage does not
    have an attribute, then the value of that attribute is set to numpy.nan.
    These are the attributes with "numpy.nan" values for different lineages:
    whole: 'j'
    ensemble_long: 'ens', and 'j'
    ensemble: 'ens', 'j', 'lz', 'dt', 'bdump', 'adump', and 'ml'
    space: 'ens' , 'j', 'lz', 'dt', 'bdump', 'adump', 'ml', and 'nc'

    There are some difference between the keywords of physical attributes and
    their associated attributes in the `TransFuci` class. Below, the these two
    types of attributes are explained.

    To-do List
    ----------
    1. This class can be split to 4 classes in the following order of
    inheritance: parent->child: space -> ensemble -> whole -> segment.
    2. Using @attribute for attributes to get, set, or delete them.
    3. self.dcyl is set by self.dwall and self-dwall is 1.0 by default.
    4. Can have as many as monomer types and properties as we like.
    5. Define the following parameters:
        topology: {'linear', 'ring'},
            Polymer topology
        homogeneity: {'homopolymer', 'heteropolymer', 'copolymer'}, defualt
        'homopolymer'
            Polymer homogeneity.

    Parameters
    ----------
    name: str
        Name that is parsed for extracting information.
    geometry : {'cylindrical', 'slit', 'cubic'}
        Shape of the simulation box.
    group: {'bug', 'all'}
        Type of the particle group. 'bug' is used for a single polymer.
        'all' is used for all the particles/atoms in the system.
    lineage: {'segment', 'whole', 'ensemble_long', 'ensemble',
        'space'}
        Type of the lineage of the name.
    ispath: bool, default True
        Whether the name is a filepath or a simple name.

    Attributes
    ----------
    geometry : {'cylindrical', 'slit', 'cubic'}
        Shape of the simulation box.
    group: {'bug', 'all'}
        Type of the particle group.  'bug' is used for a single polymer.
        'all' is used for all the particles/atoms in the system.
    lineage: {'segment', 'whole', 'ensemble_long', 'ensemble',
        'space'}, default whole
        Type of the lineage of the name.
    pathname: str, default "N/A"
        Equal to `name` if `name` is a filepath, otherwise "N/A".
    filename: str
        Name of a the file referred to by `name` if `name` is a filepath,
        otherwise the `name` itself.
    lineage_name: str,
        The unique name of type extracted from self.fullname
    dmon_small: float, default 1.0
        Size (diameter) of a monomer
    dmon_large: float, np.nan
        Size (diameter) of a large monomer. Its associated keyword is 'al'.
    nmon_large: int, np.nan
        number of large monomers. Its associated keyword is 'nl'.
    nmon_small: int, np.nan
        number of small monomers. Its associated keyword is 'ns'.
    nmon: int, np.nan
        Total number of monomers.
    mmon_large: float, default np.nan
        Mass of a large monomer. Its associated keyword is 'ml'.
    dcyl: float, np.nan
        Size (or diameter) of the `cylindrical` or `slit` confinement, inferred
        from either 'r' keyword (radius of the cylindrical confinement with
        open ends) or 'D' keyword (size of that confinement. Following
        LAMMPS' tango, `dcyl` ranged from '[-dcyl/2,dcyl.2] inculsive is the
        domain over which x and y cartesian coordiantes are defined in the
        'cylindrical' geometry; however, `dcyl` ranged from '[-dcyl/2,dcyl.2]
        inculsive is the domain over which z cartesian coordiante is defined
        in the 'slit' geometry. It is important to note that `dcyl` is
        different from the size defined in LAMMPS input file if the
        wall-forming particle are defined; in this case:
            `self.dcyl` = LAMMPS.dcyl - `self.dwall`
        Hence, `dcyl` is defined differenty in different parser classes in
        this module.
    lcyl: float, np.nan
        Length of the cylindrical confinement along z axis (the periodic,
        direction), inferred from 'lz' keyword (half of the length of the
        cylindrical confinement along z axis.
    epsilon_s: float, np.nan
        Wall-small-monomer LJ interaction strength. Its associated keyword is
        'epss' keyword.
    epsilon_l: float, np.nan
        Wall-large-monomer LJ interaction strength. Its associated keyword is
        'espl' keyword.
    ncrowd: int, np.nan
        number of crowders. Its associated keyword is 'nc'.
    ensemble_id: int, np.nan
        The ensemble number of a 'whole' simulation in an ensemble.
    segment_id: int, np.nan
        The 'segment_id' keyword starts with 'j', ends with a 'padded'
        number such as '05' or '14', showing the succession of segments
        in a whole file.
    dt: float, np.nan
        Simulation timestep. Its associated keyword is 'dt'.
    bdump: int
        Frequency by which 'bug' configurations are dumped in a 'bug'
        trajectory file. Its associated keyword is 'bdump'.
    adump: int, default np.nan
        Frequency by which 'all' configurations are dumped in a 'segment'
        trajectory file. Its associated keyword is 'adump'.
    mmon_small: float, default 1.0
        Mass of a small monomer
    eps_others: float, default 1.0
        Other LJ interaction strengths
    mcrowd: float, default 1.0
        Mass of a crowder
    dwall: float, default 1.0
        Wall-forming particles diameter
    space: str
        A space's name
    ensemble: str or "N/A"
        An ensemble's name if applicable, otherwise "N/A"
    ensemble_long: str or "N/A"
        The name of ensemble derived from 'whole' name if applicable,
        otherwise "N/A"
    whole: str or "N/A"
        A whole's name if applicable, otherwise "N/A"
    segment: str or "N/A"
        A segment's name if applicable, otherwise "N/A"
    self.rho_m_bulk: float, default np.nan
        Bulk number density fraction of monomers
    self.phi_m_bulk: float, default np.nan
        Bulk volume fraction of monomers
    self.rho_c_bulk: float, default np.nan
        Bulk number density fraction of crowders
    self.phi_c_bulk: float, default np.nan
        Bulk volume fraction of crowders

    Class Attributes
    ----------------
    _geometries: list of str
        Possible geometries of a simulation box
    _groups: list of str
        Possible groups of the `SumRule` project.
    _lineage_attributes: dict of dict
        a dictionary of `lineage` names. For each `lineage`, a dictionary
        maps the keywords of physical attributes in that lineage to their
        corresponding attributes in `SumRule` class.
    _lineage_private_attributes: dict of lists
        a dictionary of `lineage` names. For each `lineage`, a list of
        class attributes that are NOT "N/A" or np.nan is created that can be
        used in the simulation/experiment/run report files (called
        "*-properties.csv")
    """
    _geometries = ['cylindrical', 'slit', 'cubic']
    _groups = ['bug', 'all']
    _lineage_attributes = {
        'bixial': {
            'segment': {
                'epsilon_small': 'epss', 'epsilon_large': 'epss', 'dcyl': 'r',
                'dmon_large': 'al', 'nmon_large': 'nl', 'mmon_large': 'ml',
                'nmon_small': 'ns', 'dcrowd': 'ac', 'ncrowd': 'nc',
                'lcyl': 'lz',
                'dt': 'dt', 'bdump': 'bdump', 'adump': 'adump',
                'ensemble_id': 'ens', 'segment_id': 'j'
                },
            'whole': {
                'epsilon_small': 'epss', 'epsilon_large': 'epss', 'dcyl': 'r',
                'dmon_large': 'al', 'nmon_large': 'nl', 'mmon_large': 'ml',
                'nmon_small': 'ns', 'dcrowd': 'ac', 'ncrowd': 'nc',
                'lcyl': 'lz',
                'dt': 'dt', 'bdump': 'bdump', 'adump': 'adump',
                'ensemble_id': 'ens'
                },
            'ensemble_long': {
                'epsilon_small': 'epss', 'epsilon_large': 'epss', 'dcyl': 'r',
                'dmon_large': 'al', 'nmon_large': 'nl', 'mmon_large': 'ml',
                'nmon_small': 'ns', 'dcrowd': 'ac', 'ncrowd': 'nc',
                'lcyl': 'lz',
                'dt': 'dt', 'bdump': 'bdump', 'adump': 'adump'
                },
            'ensemble': {
                'dcyl': 'r', 'dmon_large': 'al', 'nmon_large': 'nl',
                'nmon_small': 'ns', 'dcrowd': 'ac', 'ncrowd': 'nc'
                },
            'space': {
                'dcyl': 'D', 'dmon_large': 'al', 'nmon_large': 'nl',
                'nmon_small': 'ns', 'dcrowd': 'ac'
                }
        },
        'cube': {
            'segment': {
                'dmon_large': 'al', 'nmon_large': 'nl', 'mmon_large': 'ml',
                'nmon_small': 'ns', 'dcrowd': 'ac', 'ncrowd': 'nc',
                'lcyl': 'lz',
                'dt': 'dt', 'bdump': 'bdump', 'adump': 'adump',
                'ensemble_id': 'ens', 'segment_id': 'j'
                },
            'whole': {
                'dmon_large': 'al', 'nmon_large': 'nl', 'mmon_large': 'ml',
                'nmon_small': 'ns', 'dcrowd': 'ac', 'ncrowd': 'nc',
                'lcyl': 'lz',
                'dt': 'dt', 'bdump': 'bdump', 'adump': 'adump',
                'ensemble_id': 'ens'
                },
            'ensemble_long': {
                'dmon_large': 'al', 'nmon_large': 'nl', 'mmon_large': 'ml',
                'nmon_small': 'ns', 'dcrowd': 'ac', 'ncrowd': 'nc',
                'lcyl': 'lz',
                'dt': 'dt', 'bdump': 'bdump', 'adump': 'adump'
                },
            'ensemble': {
                'dmon_large': 'al', 'nmon_large': 'nl',
                'nmon_small': 'ns', 'dcrowd': 'ac', 'ncrowd': 'nc'
                },
            'space': {
                'dmon_large': 'al', 'nmon_large': 'nl', 'nmon_small': 'ns',
                'dcrowd': 'ac'
                }
        }
    }
    _physical_attributes = {
        'cylindrical': {
            'segment': [
                'dmon_small', 'mmon_small', 'eps_others', 'mcrowd', 'dwall',
                'phi_m_bulk', 'rho_m_bulk', 'phi_c_bulk', 'rho_c_bulk'
            ],
            'whole': [
                'dmon_small', 'mmon_small', 'eps_others', 'mcrowd', 'dwall',
                'phi_m_bulk', 'rho_m_bulk', 'phi_c_bulk', 'rho_c_bulk'
            ],
            'ensemble_long': [
                'dmon_small', 'mmon_small', 'eps_others', 'mcrowd', 'dwall',
                'phi_m_bulk', 'rho_m_bulk', 'phi_c_bulk', 'rho_c_bulk'
            ],
            'ensemble': [
                'dmon_small', 'mmon_small', 'eps_others', 'mcrowd', 'dwall'
            ],
            'space': [
                'dmon_small', 'mmon_small', 'eps_others', 'mcrowd', 'dwall'
            ]
        },
        'cubic': {
            'segment': [
                'dmon_small', 'mmon_small', 'mcrowd',
                'phi_m_bulk', 'rho_m_bulk', 'phi_c_bulk', 'rho_c_bulk'
            ],
            'whole': [
                'dmon_small', 'mmon_small', 'mcrowd',
                'phi_m_bulk', 'rho_m_bulk', 'phi_c_bulk', 'rho_c_bulk'
            ],
            'ensemble_long': [
                'dmon_small', 'mmon_small', 'mcrowd',
                'phi_m_bulk', 'rho_m_bulk', 'phi_c_bulk', 'rho_c_bulk'
            ],
            'ensemble': ['dmon_small', 'mmon_small', 'mcrowd'],
            'space': ['dmon_small', 'mmon_small', 'mcrowd']
        }
    }
    _genealogy = {
        'segment': [
            'lineage_name', 'segment', 'whole', 'ensemble_long', 'ensemble',
            'space'
        ],
        'whole': [
            'lineage_name', 'whole', 'ensemble_long', 'ensemble', 'space'
        ],
        'ensemble_long': [
            'lineage_name', 'ensemble_long', 'ensemble', 'space',
        ],
        'ensemble': [
            'lineage_name', 'ensemble', 'space'
        ],
        'space': [
            'lineage_name', 'space'
        ]
    }

    def __init__(
        self,
        name: str,
        geometry: str,
        group: str,
        lineage: str,
        ispath: bool = True
    ):
        if geometry in self._geometries:
            self.geometry = geometry
        else:
            geometries_string = "'" + "', '".join(
                self._geometries) + "'"
            raise ValueError(
                f"'{geometry}' "
                "is not a valid geometry. Please select one of "
                f"{geometries_string} geometries.")
        if group in self._groups:
            self.group = group
        else:
            groups_string = "'" + "', '".join(
                self._groups) + "'"
            raise ValueError(
                f"'{group}' "
                "is not a valid particle group. Please select one of "
                f"{groups_string} groups.")
        if lineage in self._lineage_attributes[self.geometry].keys():
            self.lineage = lineage
        else:
            types_string = "'" + "', '".join(
                self._lineage_attributes[self.geometry].keys()) + "'"
            raise ValueError(
                f"'{type}' "
                "is not a valid name type. Please select one of "
                f"{types_string} types.")
        if ispath:
            self.filepath = name
            self.filename, _ = os.path.splitext(self.filepath)
            self.filename = self.filename.split("/")[-1]
        else:
            self.filepath = "N/A"
            self.filename = name
        self._find_lineage_name()
        self._initiate_attributes()
        self._parse_lineage_name()
        self._set_parents()
        if self.lineage in ['segment', 'whole', 'ensemble_long']:
            self._bulk_attributes()
        self.attributes = list(
            self._lineage_attributes[self.geometry][self.lineage].keys()
            ) + self._physical_attributes[self.lineage][self.geometry]
        self.genealogy = self._genealogy[self.lineage]

    def __str__(self) -> str:
        observation = f"""
        Observation:
            Name: '{self.filename}',
            Geometry: '{self.geometry},
            Group: '{self.group}',
            Lineage: '{self.lineage}'
        """
        return observation

    def __repr__(self) -> str:
        return (
            f"Observation('{self.filename}' in geometry" +
            f" '{self.geometry}' from group '{self.group}' with" +
            f" lineage '{self.lineage}')"
        )

    def _find_lineage_name(self):
        """
        parses the unique lineage_name (the first substring of filename
        and/or the segment keyword middle substring) of a filename.
        """
        if self.lineage in ['segment', 'whole']:
            # a 'segment' lineage only used in 'probe' phase
            # a 'whole' lineage used in 'probe' or 'analyze' phases
            # so its lineage_name is either ended by 'group' keyword or "-".
            # these two combined below:
            self.lineage_name = \
                self.filename.split("." + self.group)[0].split("-")[0]
        else:  # 'ensemble' or 'space' lineages
            self.lineage_name = self.filename.split('-')[0]

    def _initiate_attributes(self):
        """
        defines and initiates the class attributes based on the physical
        attributes defined for the project.
        """
        self.dmon_small = 1.0
        self.dmon_large = np.nan
        self.nmon_small = np.nan
        self.nmon_large = np.nan
        self.nmon = np.nan
        self.dcrowd = np.nan
        self.ncrowd = np.nan
        self.ensemble_id = np.nan
        self.segment_id = np.nan
        self.dt = np.nan
        self.bdump = np.nan
        self.adump = np.nan
        self.mmon_small = 1.0
        self.mmon_large = np.nan
        self.mcrowd = 1.0
        self.phi_m_bulk = np.nan
        self.rho_m_bulk = np.nan
        self.phi_c_bulk = np.nan
        self.rho_c_bulk = np.nan
        # cubic attributes
        self.lcube = np.nan

    def _parse_lineage_name(self):
        """
        parses a lineage_name based on a list of keywords of physical
        attributes.
        """
        str_lineages = re.compile(r'([a-zA-Z\-]+)')
        words = str_lineages.split(self.lineage_name)
        attributes_float = [
            'dmon_large', 'lcube', 'mmon_large', 'dcrowd', 'dt'
        ]
        for attr_name, attr_keyword in \
                self._lineage_attributes[self.lineage].items():
            try:
                attr_value = words[words.index(attr_keyword)+1]
                if attr_name in attributes_float:
                    attr_value = float(attr_value)
                else:
                    attr_value = int(float(attr_value))
                if attr_keyword == 'l':
                    attr_value = 2 * attr_value
                setattr(self, attr_name, attr_value)
            except ValueError:
                print(
                    f"'{attr_keyword}'"
                    " attribute keyword is not in "
                    f"'{self.lineage_name}'"
                    " lineage name. Please check whether "
                    f"'{self.filename}'"
                    " is valid name or not.")
        setattr(self, 'nmon', self.nmon_large + self.nmon_small)

    def _set_parents(self):
        """
        set to parent names for a lineage_name based on it lineage.

        The following map is used for setting relationships:

            'segment': A child of 'whole' lineage.
            'whole': A child of 'ensemble' lineage.
            'ensemble': Achild of 'space' lineage.
            'space': The root of other lineages.

        It is assumed that 'nc' is the last attribute shortkey in a
        lineage_name of types: 'ensemble', 'ensemble_long', 'whole', 'segment'.
        """
        convention_warning = (
            "It is assumed that 'nc' is the last attribute" +
            " shortkey in a lineage_name of types:" +
            " 'ensemble', 'ensemble_long', 'whole', 'segment'."
        )
        space_name = 'ns' + str(self.nmon_small) + 'nl' + \
            str(self.nmon_large) + 'al' + str(self.dmon_large) + \
            'ac' + str(self.dcrowd)
        ensemble_name = space_name + 'nc' + str(self.ncrowd)
        if self.lineage == 'space':
            self.space = self.lineage_name
            self.ensemble = "N/A"
            self.ensemble_long = "N/A"
            self.whole = "N/A"
            self.segment = "N/A"
        elif self.lineage == 'ensemble':
            self.space = self.lineage_name.split('nc')[0]
            warnings.warn(convention_warning, UserWarning)
            self.ensemble = self.lineage_name
            self.ensemble_long = "N/A"
            self.whole = "N/A"
            self.segment = "N/A"
        elif self.lineage == 'ensemble_long':
            self.space = space_name
            self.ensemble = ensemble_name
            warnings.warn(convention_warning, UserWarning)
            self.ensemble_long = self.lineage_name
            self.whole = "N/A"
            self.segment = "N/A"
        elif self.lineage == 'whole':
            self.space = space_name
            self.ensemble = ensemble_name
            warnings.warn(convention_warning, UserWarning)
            self.ensemble_long = self.lineage_name.split('ens')[0]
            self.whole = self.lineage_name
            self.segment = "N/A"
        else:
            self.space = space_name
            self.ensemble = ensemble_name
            warnings.warn(convention_warning, UserWarning)
            self.ensemble_long = self.lineage_name.split('ens')[0]
            self.whole = self.lineage_name.split(".j")[0]
            self.segment = self.lineage_name

    def _bulk_attributes(self):
        """
        computes some physical attributes of a lineage based on its
        primary attributes.
        """
        vol_cell = self.lcube**3
        vol_mon_s = np.pi * self.dmon_small**3 / 6
        vol_mon_l = np.pi * self.dmon_large**3 / 6
        self.rho_m_bulk = self.nmon / vol_cell
        self.phi_m_bulk = (vol_mon_s * self.nmon_small +
                           vol_mon_l * self.nmon_large) / vol_cell
        vol_crowd = np.pi * self.dcrowd**3 / 6
        self.rho_c_bulk = self.ncrowd / vol_cell
        self.phi_c_bulk = self.rho_c_bulk * vol_crowd


class FloryChain(object):
    """
    extract the attributes of a Flory-type polymer chain from the `filename`
    of its size data and then clean the data itself.

    The chain size data are obtained solving a Flory equation for a linear
    chain with or without the three-body term. The excluded volume and
    three-body interaction coefficient, each, are model in two different
    ways.

    Parameters
    ----------
    name: str
        Name that is parsed for extracting information.
    ispath: bool, default True
        Whether the name is a filepath or a simple name.

    Attributes
    ----------
    dcyl: float, np.nan
        Size (or diameter) of the `cylindrical` or `slit` confinement, inferred
        from either 'r' keyword (radius of the cylindrical confinement with
        open ends) or 'D' keyword (size of that confinement. Following
        LAMMPS' tango, `dcyl` ranged from '[-dcyl/2,dcyl.2] inculsive is the
        domain over which x and y cartesian coordiantes are defined in the
        'cylindrical' geometry; however, `dcyl` ranged from '[-dcyl/2,dcyl.2]
        inculsive is the domain over which z cartesian coordiante is defined
        in the 'slit' geometry. It is important to note that `dcyl` is
        different from the size defined in LAMMPS input file if the
        wall-forming particle are defined; in this case:
            `self.dcyl` = LAMMPS.dcyl - `self.dwall`
        Hence, `dcyl` is defined differenty in different parser classes in
        this module.

    Class Attributes
    ----------------

     """
    _physical_attributes = {
        'deGennes': {
            'dimension': 'dim',
            'w3body': 'w',
            'nmon': 'n',
            'dcyl': 'd',
            'dcrowd': 'ac'
        },
        'twoBodyOnly': {
            'dimension': 'dim',
            'w3body': 'w',
            'nmon': 'n',
            'dcyl': 'd',
            'dcrowd': 'ac'
        },
        'shendruk': {
            'dimension': 'dim',
            'nmon': 'n',
            'dcyl': 'd',
            'dcrowd': 'ac'
        }
    }
    _column_names = {
        'deGennes': ['phi_c', 'vexc', 'swollen'],
        'twoBodyOnly': ['phi_c', 'vexc', 'swollen'],
        'shendruk': ['phi_c', 'vexc', 'w3body', 'swollen']
    }

    def __init__(
        self,
        name: str,
        limit: bool = False,
        ispath: bool = True
    ):
        self.limit = limit
        if ispath:
            self.filepath = name
            self.filename, _ = os.path.splitext(self.filepath)
            self.filename = self.filename.split("/")[-1]
        else:
            self.filepath = "N/A"
            self.filename = name
        self._initiate_attributes()
        self._parse_attributes()
        self._athermal_virial_coeffs()
        self._initial_chain_size()
        self._clean()
        self._expand()
        self._scale()

    def __str__(self) -> str:
        observation = f"""
        A Flory chain:
            Name: '{self.filename}',
        """
        return observation

    def __repr__(self) -> str:
        return f"A Flory chain('{self.filename}')"

    def _initiate_attributes(self):
        """
        defines and initiates the class attribute based on the physical
        attributes defined for the project.
        """
        self.w3body_model = "N/A"
        self.vexc_model = "N/A"
        self.dmon = 1.0
        self.nmon = np.nan
        self.dcyl = np.nan
        self.dcrowd = np.nan
        self.dimension = np.nan
        self.w3body = np.nan

    def _parse_attributes(self):
        """
        parses a lineage_name based on a list of keywords of physical
        attributes.
        """
        words = self.filename.split('-')
        self.w3body_model = words[1]
        self.vexc_model = words[2]
        attrs_pattern = re.compile(r'([a-zA-Z\-]+)')
        attrs = attrs_pattern.split(words[-1])
        attributes_float = ['dmon', 'dcyl', 'dcrowd', 'three_body']
        for attr_name, attr_keyword in \
                self._physical_attributes[self.w3body_model].items():
            try:
                attr_value = attrs[attrs.index(attr_keyword)+1]
                if attr_name in attributes_float:
                    attr_value = float(attr_value)
                else:
                    attr_value = int(float(attr_value))
                setattr(self, attr_name, attr_value)
            except ValueError:
                print(
                    f"'{attr_keyword}'"
                    " attribute keyword is not in "
                    f"'{self.filename}'"
                    " lineage name. Please check whether "
                    f"'{self.filename}'"
                    " is valid name or not.")

    def _athermal_virial_coeffs(self):
        """
        compute the excluded volume (second viriral coefficient) and
        three-body coefficient (thrid virial coefficient) for the
        equivalent athermal system.
        """
        if self.vexc_model == 'AOExcVol':
            # The hard-sphere potenial's virial coefficient
            self.vexc_athr = (4/3) * np.pi * self.dmon**3
            self.w3body_athr = (5/8) * self.vexc_athr**2
        elif self.vexc_model == 'HaExcVol':
            # The fully-repulsive Weeks–Chandler–Anderson (WCA) potential
            # with r_cut = 2**(1/6) * sigma where sigma=self.dmon=1.0
            self.vexc_athr = 4.40944631
            self.w3body_athr = (5/8) * self.vexc_athr**2
        else:
            vexc_models = ['AOExcVol', 'HaExcVol']
            raise ValueError(
                f"'{self.vexc_model}' "
                "is not a valid model of the excluded volume of monomers."
                f"Please select one of these '{vexc_models}' models."
            )

    def _initial_chain_size(self):
        """
        compute the equlibirium chain size in the given dimension in
        the absent of crowders.
        """
        self.flory_exponent = 3 / (self.dimension + 2)
        if self.dimension == 3:
            self.r_flory = 1.12 * self.dmon * self.nmon ** self.flory_exponent
        elif self.dimension == 2:
            print("In 2-dimensional space, the pre-factor is set to 1.0.")
            self.r_flory = 1.0 * self.dmon * (
                self.nmon ** self.flory_exponent *
                (self.dmon/self.dcyl) ** (1/4)
                )
        elif self.dimension == 1:
            self.r_flory = 1.37 * self.dmon * (
                self.nmon ** self.flory_exponent *
                (self.dmon/self.dcyl) ** (2/3)
                )
        else:
            raise ValueError(
                f"'{self.dimension}' "
                "is not a valid dimension for the system."
                f"Please select one of these '{list(range(1,4,1))}' models."
            )
        self.r_ideal = self.dmon * self.nmon ** 0.5

    def _clean(self):
        """
        clean a dataset of a chain's size based on its attributes.
        """
        if self.ispath:
            df = pd.read_csv(
                self.filepath,
                index_col=False,
                names=self._column_names[self.w3body_model]
            )
        else:
            raise ValueError(
                f"'{self.filepath}' "
                "is not a valid filepath."
            )
        df.dropna(inplace=True)
        df.sort_values(by=['phi_c'], inplace=True)
        df.reset_index(inplace=True, drop=True)
        if self.w3body_model == 'deGennes':
            if self.nmon == 80:
                df = df.groupby('phi_c').min()
                df.reset_index(inplace=True)
        elif self.w3body_model == 'shendruk':
            df = df.groupby('phi_c').min()
            df.reset_index(inplace=True)
        else:
            df = df.sort_values(by=['swollen'])
        self.chain_size = df

    def _expand(self):
        """
        expand `self.chain_size` by adding the physical attributes to it as
         new columns.
        """
        self.chain_size['w3body_model'] = self.w3body_model
        self.chain_size['vexc_model'] = self.vexc_model
        for attr_name in self._physical_attributes[self.w3body_model].keys():
            self.chain_size[attr_name] = getattr(self, attr_name)

    def _scale(self, limit=False):
        """
        scale a chain's attributes.
        """
        self.chain_size['phi_c_scaled'] = \
            self.dmon * self.chain_size['phi_c'] / self.dcrowd
        # phi_c*a/a_c for a_c << a for maximum free energy gain:
        self.chain_size['vexc_scaled'] = \
            self.chain_size['vexc'] / self.vexc_athr
        self.chain_size['r'] = self.chain_size['swollen'] * self.r_ideal
        self.r_max = self.chain_size['r'].max()
        self.chain_size['r_scaled_max'] = self.chain_size['r'] / self.r_max
        self.chain_size['r_scaled_flory'] = self.chain_size['r'] / self.r_flory
        self.chain_size['w3body_scaled'] = \
            self.chain_size['w3body'] / self.w3body_athr
        if self.w3body_model == 'shendruk':
            self.w3body = (
                self.chain_size['w3body'].min(),
                self.chain_size['w3body'].max()
                )
        if limit:
            # Limit the data only to -1*exc_vol_athr <= exc_vol <= exc_vol_athr
            limit_range = \
                (self.chain_size['vexc_scaled'] <= 1.5) & (
                 self.chain_size['vexc_scaled'] >= -1.0)
            self.chain_size = self.chain_size[limit_range]


class LammpsDataTemplate(object):
    name: str
    ispath: bool = True
    """Parse the filename of a LAMMPS template data file based on one of the
    following file name templates:

    1. 'data_template-geometry-group-N#D#L#'

        where 'data_template' is the fixed header name of the LAMMPS template
        files, 'geometry' is the geoemtery of the space, 'group' is the name of
        file group, 'N" is the number of monomers, 'D' is the diameter (size)
        of the cylinder, and 'L' is the length of cylinder. This template is
        for 'cylindrical' and 'slit' geomteries. It is important to note that
        the system is peroidic along z direction with range [-L/2,L/2]
        inclusive in the 'cylindrical' geoemtry while it is periodic along x
        and y directions both with the same range [-D/2,D/2] in the 'slit'
        geometry. Here, x, y, and z are cartesian coordinates.

     2. 'data_template-geometry-group-N#L#'

        where 'data_template' is the fixed header name of the LAMMPS template
        files, 'geometry' is the geoemtery of the space, 'group' is the name of
        file group, 'N" is the number of monomers, and 'L' is the length
        (size) of the cubic box.


    To-do List
    ----------
    1. It would be great if the user set the input file name template for its
    project.

    Parameters
    ----------
    name: str
        The filename or filepath of the LAMMPS template data file.
    ispath: bool, default True
        Whether the name is a filepath or a simple name.

    Attributes
    ----------
    geometry : {'cylindrical', 'slit', 'cubic'}, default 'cylindrical'
        Shape of the simulation box
    group: {'bug', 'all'}, default 'bug'
        Type of the particle group.
    nmon: int, np.nan
        Number of monomers. Its associated keyword is 'N'.
    dcyl: float, np.nan
        Size (or diameter) of the cylindrical (cylindrical) confinement,
        inferred from 'D' keyword keyword. Cuation: The size of cylindrical
        confinement is defined based on the LAMMPS' tango, so it is different
        from the size defined in other parsers defined in this module.

    Class Attributes
    ----------------
    _groups: list of str
        Possible groups of the `SumRule` project.
    _geometries_attributes: dict of dict
        a dictionary of `geometry` names. For each `geometry`, a dictionary
        maps the keywords of physical attributes in that geometry to their
        corresponding attributes in `DataTemplate` class.
    """
    _groups = ['bug', 'all']
    _geometries_attributes = {
        'cylindrical': {
            'nmon': 'N', 'dcyl': 'D', 'lcyl': 'L'
        },
        'slit': {
            'nmon': 'N', 'dcyl': 'D', 'lcyl': 'L'
        },
        'cubic': {
            'nmon': 'N',  'lcyl': 'L',
        }
    }

    def __init__(
        self,
        name: str,
        ispath: bool = True
    ):
        if ispath:
            self.filepath = name
            self.filename, _ = os.path.splitext(self.filepath)
            self.filename = self.filename.split("/")[-1]
        else:
            self.filepath = "N/A"
            self.filename = name
        self._initiate_attributes()
        self._parse_filename()

    def __str__(self) -> str:
        observation = f"""
        Lammps template data file:
            Name: '{self.filename}',
            Geometry: '{self.geometry},
        """
        return observation

    def __repr__(self) -> str:
        return f"LAMMPS template data('{self.filename}' in geometry \
            '{self.geometry}' from group '{self.group}'."

    def _initiate_attributes(self):
        """
        defines and initiates the class attribute based on the physical
        attributes defined for the project.
        """
        self.geometry = 'N/A'
        self.group = 'N/A'
        self.nmon = np.nan
        self.dcyl = np.nan
        self.lcyl = np.nan

    def _parse_filename(self):
        """
        parses a lineage_name based on a list of keywords of physical
        attributes.
        """
        words = self.filename.split('-')
        if len(words) == 4:
            raise ValueError(
                f"The number of words in the filename '{self.filename}'"
                " is not 4 when it is split by '-'. Please check whether"
                " the file name match the template data file name:"
                " 'data_template-geometry-group-N#D#' or not."
            )
        geometry = words[1]
        if geometry in self._geometries_attributes.keys():
            self.geometry = geometry
        else:
            geometries_string = "'" + "', '".join(
                self._geometries_attributes.keys()) + "'"
            raise ValueError(
                f"'{geometry}' "
                "is not a valid geometry. Please select one of "
                f"{geometries_string} geometries.")
        group = words[2]
        if group in self._groups:
            self.group = group
        else:
            groups_string = "'" + "', '".join(
                self._groups) + "'"
            raise ValueError(
                f"'{group}' "
                "is not a valid particle group. Please select one of "
                f"{groups_string} groups.")
        str_attrs = re.compile(r'([a-zA-Z\-]+)')
        attributes_float = ['dcyl', 'lcyl']
        attrs = str_attrs.split(words[3])
        for attr_name, attr_keyword in \
                self._geometries_attributes[self.geometry].items():
            try:
                attr_value = attrs[attrs.index(attr_keyword)+1]
                if attr_name in attributes_float:
                    attr_value = float(attr_value)
                else:
                    attr_value = int(float(attr_value))
                setattr(self, attr_name, attr_value)
            except ValueError:
                print(
                    f"'{attr_keyword}'"
                    " attribute keyword is not in "
                    f"'{self.filename}'"
                    " template data name. Please check whether "
                    f"'{self.filename}'"
                    " is valid name or not.")


@dataclass
class ExcludedVolume(object):
    name: str
    ispath: bool = True
    """Parse a filepath/filename of a 'csv' file that contains the
    excluded-volume data of a monomer in crowded media and retrieve
    information about the exclude-volume data in that 'csv' file.

    The excluded-volume data are currently available for three models:

        AO: The Asakura-Oosawa depletion interaction
            The excluded volume of a large hard-spheres in a solution of
            smaller by using the Asakura-Oosawa depletion potential as the
            effetive pair potential between a pair of monomers.

        Edwards: The Edwards-type interaction
            The excluded volume of a monomer in a solution of Edwards
            (self-avoiding) polymers and hard sphere (larger than monomers) is
            found by solving a coarse-grained Hamiltonian of the system.

        LJ: The Lannard-Jones interaction
            The excluded volume of amonmoer is given by a function that is
            fitted to the numerically-measurd excluded volume of a monomer
            in a bead-on-spring chain. Monomers and crowders are interacting
            by the Lannard-Jone interaction with various cut-off and
            interaction parameters.


    Parameters
    ----------
    name: str
        The name of the filepath or the filename.
    ispath: bool
        Whether the `name` is a filepath or not.

    Attributes
    ----------
    self.filepath: str
        Path to the data file.
    self.filename: str
        Name of the data file.
    self.dmon: float
        Size (diameter) of a monomer
    self.vexc_model: str
        Model by which the excluded-volume data in a crowded media is
        calculated.
    self.dcrowd: float
        Size of a crowder
    self.vexc_athr: float
        The excluded volume of a monomer in the absence of crowders in the high
        temperature (athermal) limit.
    self.vexc_df: pd.DataFrame
        A pandad dataframe that contains the excluded-volume data.

    Class attributes
    ----------------
    self._vexc_models: list of str
        List if the defined excluded-volume models.
    """
    _vexc_models = ['AO', 'LJ', 'Edwards']

    def __init__(
        self,
        name: str,
        ispath: bool = True
    ):
        if ispath:
            self.filepath = name
            self.filename, _ = os.path.splitext(self.filepath)
            self.filename = self.filename.split('/')[-1]
        else:
            self.filepath = "N/A"
            self.filename = name
        self._initiate_attributes()
        self._parse_name()
        self._set_vexc_athermal()

    def _initiate_attributes(self) -> None:
        """defines and initiates the class attributes based on the physical
        attributes defined for the project.
        """
        self.vexc_model = "N/A"
        self.dmon = 1.0
        self.dcrowd = np.nan

    def _parse_name(self) -> None:
        """
        parses a lineage_name based on a list of keywords of physical
        attributes.
        """
        str_attrs = re.compile(r'([a-zA-Z\-]+)')
        words = self.filename.split('-')
        if words[1] in self._vexc_models:
            self.vexc_model = words[1]  # model name
        else:
            vexc_models_string = "'" + "', '".join(
                self._vexc_models) + "'"
            raise ValueError(
                f"'{words[1]}' "
                "is not a valid excluded-volume model. Please check wehther "
                "the data belongs to one of "
                f"{vexc_models_string} model or not.")
        new_words = str_attrs.split(words[2])  # find dcrowd
        self.dcrowd = float(new_words[new_words.index('ac')+1])
        if (self.dcrowd == 1.0) & (self.vexc_model == 'WCA'):
            print(f"The excluded data for 'a_c={self.dcrowd}'"
                  " is computed via the fitting function for a_c<a in the"
                  f"exculded-volume model '{self.vexc_model}'.")

    def _set_vexc_athermal(self):
        """set the athermal excluded-volume of a monomer in the absence of the
        crowders based on a given model.
        """
        _vexc_athrs = {
            'AO': (4/3) * np.pi * (self.dmon**3),
            'Edwards': (4/3) * np.pi * (self.dmon**3),
            'LJ': 4.40945
        }
        self.vexc_athr = _vexc_athrs[self.vexc_model]

    def read_data(
        self,
    ) -> TExcludedVolume:
        """Read the excluded-volume data"""
        if self.ispath is True:
            self.vexc_df = pd.read_csv(
                self.filepath,
                names=['phi_c_bulk', 'vexc'])
            return self
        else:
            raise ValueError(
                "The excluded volume data not found:"
                f"'{self.filename}' is not a valid filepath"
            )

    def scale(
        self,
        limit: bool = True
    ) -> TExcludedVolume:
        """Rescale the bulk volume fraction of crowders 'phi_c_bulk' and
        excluded-volume 'vexc' and add them as two new columns to
        `self.vexc_df` attribute.

        Parameters
        ----------
        limit: bool, default True
            Whether limit the excluded-volume data to [-1*vexc_athr,
            vexc_athr] or not.

        Returns
        -------
        self: ParserExcVol
            An updated ParserExcVol.self object.
        """
        # phi_c is rescaled as phi_c*a/a_c when a_c << a to gain the maximum
        # depletion free energy:
        self.vexc_df['phi_c_bulk_scaled'] = (
            self.dmon * self.vexc_df['phi_c_bulk'] / self.dcrowd
            )
        self.vexc_df['vexc_scaled'] = self.vexc_df['vexc'] / self.vexc_athr
        # Limit the vexc data to [-1*vexc_athr, vexc_athr]:
        if limit is True:
            self.vexc_df = self.vexc_df[
                (self.vexc_df['vexc_scaled'] <= 1.0) &
                (self.vexc_df['vexc_scaled'] >= (-1*1.0))
            ]
        return self

    def add_model_info(self) -> TExcludedVolume:
        """Add `self.vexc_model` and `self.dcrowd` data as two new columns to
        the `self.vexc_df` attribute.

        Returns
        -------
        self: ParserExcVol
            An updated ParserExcVol.self object.
        """
        self.vexc_df['vexc_model'] = self.vexc_model
        self.vexc_df['dcrowd'] = self.dcrowd
        return self


@dataclass
class FreeEnergyVirial(object):
    name: str
    ispath: bool = True
    """Parse a filepath/filename of a 'csv' file that contains the
    free energy approach data of a polymer in crowded cylindrical confinement
    and retrieve information about the chain size, inner and outer density of
    crowders data in that 'csv' file.

    The free energy approach data are currently available for four models that
    are created by combining two differents models for depletion volumes of
    two monomers and two different models for tail interactions between
    monomers.

    Models for the maximum depletion volume:
        de Vries:
        Ha:
    Models for the tail interaction:
        Virial three-body term:
        LJ power-6-law term:

    Issues
    ------
    Currently the class works only for the cylindrical system; what about bulk/
    cubic and slit geoemteries?

    define "_set_other_attributes" for other parsing classes.

    Parameters
    ----------
    name: str
        The name of the filepath or the filename.
    ispath: bool
        Whether the `name` is a filepath or not.

    Attributes
    ----------
    ?

    Class attributes
    ----------------
    ?
    """
    _tail_models = ['ThreeBody', 'LJ']
    _vdep_models = ['deVries', 'Ha']

    def __init__(
        self,
        name: str,
        ispath: bool = True
    ):
        if ispath:
            self.filepath = name
            self.filename, _ = os.path.splitext(self.filepath)
            self.filename = self.filename.split('/')[-1]
        else:
            self.filepath = "N/A"
            self.filename = name
        self._initiate_attributes()
        self._parse_name()
        self._set_other_attributes()

    def _initiate_attributes(self) -> None:
        """defines and initiates the class attributes based on the physical
        attributes defined for the project.
        """
        self.tail_model = "N/A"
        self.vdep_model = "N/A"
        self.dmon = 1.0
        self.vmon = np.pi * self.dmon**3 / 6
        self.nmon = np.nan
        self.dcyl = np.nan
        self.dcrowd = np.nan
        self.vcrowd = np.nan

    def _parse_name(self) -> None:
        """
        parses a lineage_name based on a list of keywords of physical
        attributes.
        """
        str_attrs = re.compile(r'([a-zA-Z\-]+)')
        words = self.filename.split('-')
        if words[0] in self._tail_models:
            self.tail_model = words[0]  # model name
        else:
            tail_models_string = "'" + "', '".join(
                self._tail_models) + "'"
            raise ValueError(
                f"'{words[0]}' "
                "is not a valid tail model. Please check wehther "
                "the data belongs to one of "
                f"{tail_models_string} model or not.")
        if words[1] in self._vdep_models:
            self.vdep_model = words[1]  # model name
        else:
            vdep_models_string = "'" + "', '".join(
                self._vdep_models) + "'"
            raise ValueError(
                f"'{words[1]}' "
                "is not a valid tail model. Please check wehther "
                "the data belongs to one of "
                f"{vdep_models_string} model or not.")
        new_words = str_attrs.split(words[2])  # find dcrowd
        self.nmon = float(new_words[new_words.index('N')+1])
        self.dcyl = float(new_words[new_words.index('D')+1])
        self.dcrowd = float(new_words[new_words.index('ac')+1])

    def _set_other_attributes(self):
        """set any other possible attributes that should be defined based on
        parsed attributes.
        """
        self.vcrowd = np.pi * self.dcrowd**3 / 6

    def read_data(
        self,
    ) -> TFreeEnergyVirial:
        """Read the free energy approach data."""
        if self.ispath is True:
            self.r_chain_df = pd.read_csv(
                self.filepath,
                names=['rho_c_out', 'rho_c_in', 'r_chain'])
            return self
        else:
            raise ValueError(
                "The free energy approach data not found:"
                f"'{self.filename}' is not a valid filepath"
            )

    def scale(
        self,
        phi_c_out_cap: float = 0.45
    ) -> TFreeEnergyVirial:
        """Rescale the bulk number density of crowders inside and outsied the
        chain-occupying region ('rho_c_out' and 'rho_c_in'), and the chain size
        'r_chain' to create new columns.

        `scale` adds the volume fraction of crowders inside and outside of the
        chain-occupying region ('phi_c_out' and 'phi_c_in') and normalized
        chain size 'r_scaled' to `self.r_chain_df` dataset.

        Parameters
        ----------
        phi_c_out_cap: float, default 0.45
            The upper limit over the volume fraction of crowders outsied the
            chain-occupying region.

        Returns
        -------
        self: ParserExcVol
            An updated ParserExcVol.self object.
        """
        # phi_c is rescaled as phi_c*a/a_c when a_c << a to gain the maximum
        # depletion free energy:
        if (phi_c_out_cap <= 0) or (phi_c_out_cap > 1):
            raise ValueError(
                f"'{phi_c_out_cap}' "
                "should be larger than 0 and smaller or equal to 1."
            )
        self.r_chain_df['phi_c_out'] = (
            self.r_chain_df['rho_c_out'] * self.vcrowd
            )
        self.r_chain_df['phi_c_in'] = (
            self.r_chain_df['rho_c_in'] * self.vcrowd
            )
        r_chain_max = self.r_chain_df['r_chain'].max()
        self.r_chain_df['r_scaled'] = (
            self.r_chain_df['r_chain'] / r_chain_max
            )
        cond = self.r_chain_df['phi_c_out'] <= phi_c_out_cap
        self.r_chain_df = self.r_chain_df.loc[cond, :]
        # Limit the vexc data to [-1*vexc_athr, vexc_athr]:
        return self

    def add_model_info(self) -> TFreeEnergyVirial:
        """Add the parsed attributed as the new columns to
        the `self.r_chain_df` dataset.

        Returns
        -------
        self: ParserExcVol
            An updated ParserExcVol.self object.
        """
        self.r_chain_df['tail_model'] = self.tail_model
        self.r_chain_df['vdep_model'] = self.vdep_model
        self.r_chain_df['nmon'] = self.nmon
        self.r_chain_df['dcyl'] = self.dcyl
        self.r_chain_df['dcrowd'] = self.dcrowd
        return self<|MERGE_RESOLUTION|>--- conflicted
+++ resolved
@@ -1,31 +1,21 @@
-from abc import ABC, abstractmethod
 from dataclasses import dataclass
 import numpy as np
 import pandas as pd
 import os
 import re
-<<<<<<< HEAD
-from typing import Any, TypeVar
-=======
-from typing import Any, Optional, TypeVar
->>>>>>> 7988cb1a
+from typing import TypeVar
 import warnings
 # This for Python 3.9
 TExcludedVolume = TypeVar("TExcludedVolume", bound="ExcludedVolume")
 TFreeEnergyVirial = TypeVar("TFreeEnergyVirial", bound="FreeEnergyVirial")
 
 
-class ParserTemplate(ABC):
+class ParserTemplate(object):
     name: str
-<<<<<<< HEAD
-    lineage: str
     geometry: str
     group: str
-    ispath: bool
-=======
-    lineage: Optional[str] = None
-    ispath: Optional[bool] = True
->>>>>>> 7988cb1a
+    lineage: str
+    ispath: bool = True
     """
     parses a `lineage_name` to extract information about the 'lineage' oftrj
     that 'lineage_name', based on the following 'lineage' patterns:
@@ -34,6 +24,11 @@
     ----------
     name: str
         Name that is parsed for extracting information.
+    geometry : {'cylindrical', 'slit', 'cubic'}
+        Shape of the simulation box.
+    group: {'bug', 'all'}
+        Type of the particle group. 'bug' is used for a single polymer.
+        'all' is used for all the particles/atoms in the system.
     lineage: {'segment', 'whole', 'ensemble_long', 'ensemble',
         'space'}
         Type of the lineage of the name.
@@ -42,54 +37,55 @@
 
     Attributes
     ----------
+    geometry : {'cylindrical', 'slit', 'cubic'}
+        Shape of the simulation box.
+    group: {'bug', 'all'}
+        Type of the particle group.  'bug' is used for a single polymer.
+        'all' is used for all the particles/atoms in the system.
+    lineage: {'segment', 'whole', 'ensemble_long', 'ensemble',
+        'space'}, default whole
+        Type of the lineage of the name.
     pathname: str, default "N/A"
         Equal to `name` if `name` is a filepath, otherwise "N/A".
     filename: str
         Name of a the file referred to by `name` if `name` is a filepath,
         otherwise the `name` itself.
-    lineage: {'segment', 'whole', 'ensemble_long', 'ensemble',
-        'space'}, default whole
-        Type of the lineage of the name.
-    geometry : {'cylindrical', 'slit', 'cubic'}
-        Shape of the simulation box.
-    group: {'bug', 'all'}
-        Type of the particle group.  'bug' is used for a single polymer.
-        'all' is used for all the particles/atoms in the system.
-    lineage_name: str
+    lineage_name: str,
         The unique name of type extracted from self.fullname
-    ispath: bool
-        Whether a `name` is a filename or a filepath.
 
     Class Attributes
     ----------------
-    _lineage_attributes: dict of None
-        A dictionary of `lineage` names. For each `lineage`, a dictionary
-        maps the keywords of physical attributes in that `lineage` of a project
-        to their corresponding attributes in the project's associated parser
-        class.
-    _physical_attributes: dict of None
-        A dictionary of `lineage` names. For each `lineage`, a list of parser
-        attributes that either are defined or have default values for the
-        `lineage` in the class.
-    _genealogy: dict of lists
-        A dictionary of `lineage` names. For each `lineage`, a list is defined
-        that contains the parent-like lineage attirbutes of that `lineage`.
+    _geometries: list of str
+        Possible geometries of a simulation box
+    _groups: list of str
+        Possible groups of the `SumRule` project.
+    _lineage_attributes: dict of dict
+        a dictionary of `lineage` names. For each `lineage`, a dictionary
+        maps the keywords of physical attributes in that lineage to their
+        corresponding attributes in `SumRule` class.
+    _lineage_private_attributes: dict of lists
+        a dictionary of `lineage` names. For each `lineage`, a list of
+        class attributes that are NOT "N/A" or np.nan is created that can be
+        used in the simulation/experiment/run report files (called
+        "*-properties.csv")
     """
-    _lineage_attributes: dict[str, None] = {
+    _geometries = ['cylindrical', 'slit', 'cubic']
+    _groups = ['bug', 'all']
+    _lineage_attributes = {
         'segment': None,
         'whole': None,
         'ensemble_long': None,
         'ensemble': None,
         'space': None
     }
-    _physical_attributes: dict[str, None] = {
+    _physical_attributes = {
         'segment': None,
         'whole': None,
         'ensemble_long': None,
         'ensemble': None,
         'space': None
     }
-    _genealogy: dict[str, list[str]] = {
+    _genealogy = {
         'segment': [
             'lineage_name', 'segment', 'whole', 'ensemble_long', 'ensemble',
             'space'
@@ -111,40 +107,58 @@
     def __init__(
         self,
         name: str,
-<<<<<<< HEAD
-        lineage: str,
         geometry: str,
         group: str,
-        ispath,
-    ) -> None:
-        self.filepath = name
-        self.filename = None
-        self._lineage = lineage
-
-        self._geometry = geometry
-        self._group = group
-        self._ispath = ispath
-=======
-        lineage: Optional[str] = None,
-        ispath: Optional[bool] = True,
-    ) -> None:
-        self.filepath: str = name
-        self.filename: str = None
-        self.lineage: str = None
-        self.geometry: str = None
-        self.group: str = None
-        self.ispath: bool = ispath
->>>>>>> 7988cb1a
-        if self.ispath is True:
+        lineage: str,
+        ispath: bool = True
+    ):
+        if geometry in self._geometries:
+            self.geometry = geometry
+        else:
+            geometries_string = "'" + "', '".join(
+                self._geometries) + "'"
+            raise ValueError(
+                f"'{geometry}' "
+                "is not a valid geometry. Please select one of "
+                f"{geometries_string} geometries.")
+        if group in self._groups:
+            self.group = group
+        else:
+            groups_string = "'" + "', '".join(
+                self._groups) + "'"
+            raise ValueError(
+                f"'{group}' "
+                "is not a valid particle group. Please select one of "
+                f"{groups_string} groups.")
+        if lineage in self._lineage_attributes.keys():
+            self.lineage = lineage
+        else:
+            types_string = "'" + "', '".join(
+                self._lineage_attributes.keys()) + "'"
+            raise ValueError(
+                f"'{type}' "
+                "is not a valid name type. Please select one of "
+                f"{types_string} types.")
+        if ispath:
+            self.filepath = name
             self.filename, _ = os.path.splitext(self.filepath)
-            self.filename: str = self.filename.split("/")[-1]
-        else:
+            self.filename = self.filename.split("/")[-1]
+        else:
+            self.filepath = "N/A"
             self.filename = name
-            self.filepath = "N/A"
         self._find_lineage_name()
+        self._initiate_attributes()
+        self._parse_lineage_name()
+        self._set_parents()
+        if self.lineage in ['segment', 'whole', 'ensemble_long']:
+            self._bulk_attributes()
+        self.attributes = list(
+            self._lineage_attributes[self.lineage].keys()
+            ) + self._physical_attributes[self.lineage]
+        self.genealogy = self._genealogy[self.lineage]
 
     def __str__(self) -> str:
-        observation: str = f"""
+        observation = f"""
         Observation:
             Name: '{self.filename}',
             Geometry: '{self._geometry},
@@ -160,52 +174,7 @@
             f" lineage '{self._lineage}')"
         )
 
-    @property
-    def lineage(self) -> str:
-        """
-        gets the current `lineage`.
-
-        Returns
-        -------
-        str
-            returns the current `lineage`.
-        """
-<<<<<<< HEAD
-        return self._lineage
-=======
-        return self.lineage
->>>>>>> 7988cb1a
-
-    @lineage.setter
-    def _set_lineage(self, lineage: str) -> None:
-        """
-        checks and set the `lineage` of a given name.
-
-        Parameters
-        ----------
-        lineage : str
-            Type of the lineage of a filename or name.
-
-        Raises
-        ------
-        ValueError
-            Riases if the atom `lineage` is invalid.
-        """
-        if lineage in self._lineage_attributes.keys():
-<<<<<<< HEAD
-            self._lineage = lineage
-=======
-            self.lineage = lineage
->>>>>>> 7988cb1a
-        else:
-            types_string: str = "'" + "', '".join(
-                self._lineage_attributes.keys()) + "'"
-            raise ValueError(
-                f"'{type}' "
-                "is not a valid name type. Please select one of "
-                f"{types_string} types.")
-
-    def _find_lineage_name(self) -> None:
+    def _find_lineage_name(self):
         """
         parses the unique lineage_name (the first substring of filename
         and/or the segment keyword middle substring) of a filename.
@@ -215,118 +184,26 @@
             # a 'whole' lineage used in 'probe' or 'analyze' phases
             # so its lineage_name is either ended by 'group' keyword or "-".
             # these two combined below:
-            self.lineage_name: str = \
-<<<<<<< HEAD
-                self.filename.split("." + self._group)[0].split("-")[0]
-=======
+            self.lineage_name = \
                 self.filename.split("." + self.group)[0].split("-")[0]
->>>>>>> 7988cb1a
         else:  # 'ensemble' or 'space' lineages
             self.lineage_name = self.filename.split('-')[0]
 
-    @property
-    def ispath(self) -> bool:
-        """
-        gets the current `ispath`.
-
-        Returns
-        -------
-        str
-            returns the current `ispath`.
-        """
-<<<<<<< HEAD
-        return self._ispath
-=======
-        return self.ispath
->>>>>>> 7988cb1a
-
-    @property
-    def geometry(self) -> str:
-        """
-        gets the current `geometry`.
-
-        Returns
-        -------
-        str
-            returns the current `geometry`.
-        """
-<<<<<<< HEAD
-        return self._geometry
-=======
-        return self.geometry
->>>>>>> 7988cb1a
-
-    @geometry.setter
-    @abstractmethod
-    def _set_geometry(self, geometry: str) -> None:
-        """
-        checks and sets the `geometry` of a given name.
-
-        Parameters
-        ----------
-        geometry : str
-            Shape of the simulation box.
-
-        Raises
-        ------
-        ValueError
-            Riases if the atom `geometry` is invalid.
-        """
-        pass
-
-    @property
-    def group(self) -> str:
-        """
-        gets the current `group`.
-
-        Returns
-        -------
-        str
-            returns the current `group`.
-        """
-<<<<<<< HEAD
-        return self._group
-=======
-        return self.group
->>>>>>> 7988cb1a
-
-    @group.setter
-    @abstractmethod
-    def _set_group(self, group: str) -> None:
-        """
-        checks and sets the `group` of a given name.
-
-        Parameters
-        ----------
-        group : str
-            Type of the particle group. 'bug' is used for a single polymer.
-            'all' is used for all the particles/atoms in the system.
-
-        Raises
-        ------
-        ValueError
-            Riases if the atom `group` is invalid.
-        """
-        pass
-
-    @abstractmethod
-    def _initiate_attributes(self) -> None:
+    def _initiate_attributes(self):
         """
         defines and initiates the class attributes based on the physical
         attributes defined for the project.
         """
         pass
 
-    @abstractmethod
-    def _parse_lineage_name(self) -> None:
+    def _parse_lineage_name(self):
         """
         parses a lineage_name based on a list of keywords of physical
         attributes.
         """
         pass
 
-    @abstractmethod
-    def _set_parents(self) -> None:
+    def _set_parents(self):
         """
         set to parent names for a lineage_name based on it lineage.
 
@@ -342,8 +219,7 @@
         """
         pass
 
-    @abstractmethod
-    def _bulk_attributes(self) -> None:
+    def _bulk_attributes(self):
         """
         computes some physical attributes of a lineage based on its
         primary attributes.
@@ -512,7 +388,9 @@
         used in the simulation/experiment/run report files (called
         "*-properties.csv")
     """
-    _lineage_attributes: dict[str, dict[str, str]] = {
+    _geometries = ['cylindrical', 'slit', 'cubic']
+    _groups = ['bug', 'all']
+    _lineage_attributes = {
         'segment': {
             'nmon': 'N', 'epsilon': 'epsilon', 'dcyl': 'r', 'lcyl': 'lz',
             'dcrowd': 'sig', 'ncrowd': 'nc', 'dt': 'dt', 'bdump': 'bdump',
@@ -535,7 +413,7 @@
             'nmon': 'N', 'dcyl': 'D', 'dcrowd': 'ac'
         }
     }
-    _physical_attributes: dict[str, dict[str, str]] = {
+    _physical_attributes = {
         'segment': [
             'dmon', 'mmon', 'eps_others', 'mcrowd', 'dwall', 'phi_m_bulk',
             'rho_m_bulk', 'phi_c_bulk', 'rho_c_bulk'
@@ -555,7 +433,7 @@
             'dmon', 'mmon', 'eps_others', 'mcrowd', 'dwall'
         ]
     }
-    _genealogy: dict[str, list[str]] = {
+    _genealogy = {
         'segment': [
             'lineage_name', 'segment', 'whole', 'ensemble_long',
             'ensemble', 'space'
@@ -787,6 +665,7 @@
 
 class TransFoci(ParserTemplate):
     name: str
+    geometry: str
     group: str
     lineage: str
     ispath: bool = True
@@ -896,428 +775,8 @@
         Mass of a large monomer. Its associated keyword is 'ml'.
     dcyl: float, np.nan
         Size (or diameter) of the `cylindrical` or `slit` confinement, inferred
-        from either 'r' keyword (radius of the cylindrical confinement with
-        open ends) or 'D' keyword (size of that confinement. Following
-        LAMMPS' tango, `dcyl` ranged from '[-dcyl/2,dcyl.2] inculsive is the
-        domain over which x and y cartesian coordiantes are defined in the
-        'cylindrical' geometry; however, `dcyl` ranged from '[-dcyl/2,dcyl.2]
-        inculsive is the domain over which z cartesian coordiante is defined
-        in the 'slit' geometry. It is important to note that `dcyl` is
-        different from the size defined in LAMMPS input file if the
-        wall-forming particle are defined; in this case:
-            `self.dcyl` = LAMMPS.dcyl - `self.dwall`
-        Hence, `dcyl` is defined differenty in different parser classes in
-        this module.
-    lcyl: float, np.nan
-        Length of the cylindrical confinement along z axis (the periodic,
-        direction), inferred from 'lz' keyword (half of the length of the
-        cylindrical confinement along z axis.
-    epsilon_s: float, np.nan
-        Wall-small-monomer LJ interaction strength. Its associated keyword is
-        'epss' keyword.
-    epsilon_l: float, np.nan
-        Wall-large-monomer LJ interaction strength. Its associated keyword is
-        'espl' keyword.
-    ncrowd: int, np.nan
-        number of crowders. Its associated keyword is 'nc'.
-    ensemble_id: int, np.nan
-        The ensemble number of a 'whole' simulation in an ensemble.
-    segment_id: int, np.nan
-        The 'segment_id' keyword starts with 'j', ends with a 'padded'
-        number such as '05' or '14', showing the succession of segments
-        in a whole file.
-    dt: float, np.nan
-        Simulation timestep. Its associated keyword is 'dt'.
-    bdump: int
-        Frequency by which 'bug' configurations are dumped in a 'bug'
-        trajectory file. Its associated keyword is 'bdump'.
-    adump: int, default np.nan
-        Frequency by which 'all' configurations are dumped in a 'segment'
-        trajectory file. Its associated keyword is 'adump'.
-    mmon_small: float, default 1.0
-        Mass of a small monomer
-    eps_others: float, default 1.0
-        Other LJ interaction strengths
-    mcrowd: float, default 1.0
-        Mass of a crowder
-    dwall: float, default 1.0
-        Wall-forming particles diameter
-    space: str
-        A space's name
-    ensemble: str or "N/A"
-        An ensemble's name if applicable, otherwise "N/A"
-    ensemble_long: str or "N/A"
-        The name of ensemble derived from 'whole' name if applicable,
-        otherwise "N/A"
-    whole: str or "N/A"
-        A whole's name if applicable, otherwise "N/A"
-    segment: str or "N/A"
-        A segment's name if applicable, otherwise "N/A"
-    self.rho_m_bulk: float, default np.nan
-        Bulk number density fraction of monomers
-    self.phi_m_bulk: float, default np.nan
-        Bulk volume fraction of monomers
-    self.rho_c_bulk: float, default np.nan
-        Bulk number density fraction of crowders
-    self.phi_c_bulk: float, default np.nan
-        Bulk volume fraction of crowders
-
-    Class Attributes
-    ----------------
-    _geometries: list of str
-        Possible geometries of a simulation box
-    _groups: list of str
-        Possible groups of the `SumRule` project.
-    _lineage_attributes: dict of dict
-        a dictionary of `lineage` names. For each `lineage`, a dictionary
-        maps the keywords of physical attributes in that lineage to their
-        corresponding attributes in `SumRule` class.
-    _lineage_private_attributes: dict of lists
-        a dictionary of `lineage` names. For each `lineage`, a list of
-        class attributes that are NOT "N/A" or np.nan is created that can be
-        used in the simulation/experiment/run report files (called
-        "*-properties.csv")
-    """
-    _groups = ['bug', 'all']
-    _lineage_attributes = {
-        'bixial': {
-            'segment': {
-                'epsilon_small': 'epss', 'epsilon_large': 'epss', 'dcyl': 'r',
-                'dmon_large': 'al', 'nmon_large': 'nl', 'mmon_large': 'ml',
-                'nmon_small': 'ns', 'dcrowd': 'ac', 'ncrowd': 'nc',
-                'lcyl': 'lz',
-                'dt': 'dt', 'bdump': 'bdump', 'adump': 'adump',
-                'ensemble_id': 'ens', 'segment_id': 'j'
-                },
-            'whole': {
-                'epsilon_small': 'epss', 'epsilon_large': 'epss', 'dcyl': 'r',
-                'dmon_large': 'al', 'nmon_large': 'nl', 'mmon_large': 'ml',
-                'nmon_small': 'ns', 'dcrowd': 'ac', 'ncrowd': 'nc',
-                'lcyl': 'lz',
-                'dt': 'dt', 'bdump': 'bdump', 'adump': 'adump',
-                'ensemble_id': 'ens'
-                },
-            'ensemble_long': {
-                'epsilon_small': 'epss', 'epsilon_large': 'epss', 'dcyl': 'r',
-                'dmon_large': 'al', 'nmon_large': 'nl', 'mmon_large': 'ml',
-                'nmon_small': 'ns', 'dcrowd': 'ac', 'ncrowd': 'nc',
-                'lcyl': 'lz',
-                'dt': 'dt', 'bdump': 'bdump', 'adump': 'adump'
-                },
-            'ensemble': {
-                'dcyl': 'r', 'dmon_large': 'al', 'nmon_large': 'nl',
-                'nmon_small': 'ns', 'dcrowd': 'ac', 'ncrowd': 'nc'
-                },
-            'space': {
-                'dcyl': 'D', 'dmon_large': 'al', 'nmon_large': 'nl',
-                'nmon_small': 'ns', 'dcrowd': 'ac'
-                }
-        },
-        'cube': {
-            'segment': {
-                'dmon_large': 'al', 'nmon_large': 'nl', 'mmon_large': 'ml',
-                'nmon_small': 'ns', 'dcrowd': 'ac', 'ncrowd': 'nc',
-                'lcyl': 'lz',
-                'dt': 'dt', 'bdump': 'bdump', 'adump': 'adump',
-                'ensemble_id': 'ens', 'segment_id': 'j'
-                },
-            'whole': {
-                'dmon_large': 'al', 'nmon_large': 'nl', 'mmon_large': 'ml',
-                'nmon_small': 'ns', 'dcrowd': 'ac', 'ncrowd': 'nc',
-                'lcyl': 'lz',
-                'dt': 'dt', 'bdump': 'bdump', 'adump': 'adump',
-                'ensemble_id': 'ens'
-                },
-            'ensemble_long': {
-                'dmon_large': 'al', 'nmon_large': 'nl', 'mmon_large': 'ml',
-                'nmon_small': 'ns', 'dcrowd': 'ac', 'ncrowd': 'nc',
-                'lcyl': 'lz',
-                'dt': 'dt', 'bdump': 'bdump', 'adump': 'adump'
-                },
-            'ensemble': {
-                'dmon_large': 'al', 'nmon_large': 'nl',
-                'nmon_small': 'ns', 'dcrowd': 'ac', 'ncrowd': 'nc'
-                },
-            'space': {
-                'dmon_large': 'al', 'nmon_large': 'nl', 'nmon_small': 'ns',
-                'dcrowd': 'ac'
-                }
-        }
-    }
-    _physical_attributes = {
-        'cylindrical': {
-            'segment': [
-                'dmon_small', 'mmon_small', 'eps_others', 'mcrowd', 'dwall',
-                'phi_m_bulk', 'rho_m_bulk', 'phi_c_bulk', 'rho_c_bulk'
-            ],
-            'whole': [
-                'dmon_small', 'mmon_small', 'eps_others', 'mcrowd', 'dwall',
-                'phi_m_bulk', 'rho_m_bulk', 'phi_c_bulk', 'rho_c_bulk'
-            ],
-            'ensemble_long': [
-                'dmon_small', 'mmon_small', 'eps_others', 'mcrowd', 'dwall',
-                'phi_m_bulk', 'rho_m_bulk', 'phi_c_bulk', 'rho_c_bulk'
-            ],
-            'ensemble': [
-                'dmon_small', 'mmon_small', 'eps_others', 'mcrowd', 'dwall'
-            ],
-            'space': [
-                'dmon_small', 'mmon_small', 'eps_others', 'mcrowd', 'dwall'
-            ]
-        },
-        'cubic': {
-            'segment': [
-                'dmon_small', 'mmon_small', 'mcrowd',
-                'phi_m_bulk', 'rho_m_bulk', 'phi_c_bulk', 'rho_c_bulk'
-            ],
-            'whole': [
-                'dmon_small', 'mmon_small', 'mcrowd',
-                'phi_m_bulk', 'rho_m_bulk', 'phi_c_bulk', 'rho_c_bulk'
-            ],
-            'ensemble_long': [
-                'dmon_small', 'mmon_small', 'mcrowd',
-                'phi_m_bulk', 'rho_m_bulk', 'phi_c_bulk', 'rho_c_bulk'
-            ],
-            'ensemble': ['dmon_small', 'mmon_small', 'mcrowd'],
-            'space': ['dmon_small', 'mmon_small', 'mcrowd']
-        }
-    }
-
-    def __init__(
-        self,
-        name: str,
-        geometry: str,
-        group: str,
-        lineage: str,
-        ispath: bool = True
-    ):
-        super(TransFoci).__init__(name,
-                                  lineage=lineage,
-                                  geometry=geometry,
-                                  group=group,
-                                  ispath=ispath)
-
-    def _initiate_attributes(self):
-        """
-        defines and initiates the class attributes based on the physical
-        attributes defined for the project.
-        """
-        self.dmon_small = 1.0
-        self.dmon_large = np.nan
-        self.nmon_small = np.nan
-        self.nmon_large = np.nan
-        self.nmon = np.nan
-        self.dcrowd = np.nan
-        self.ncrowd = np.nan
-        self.ensemble_id = np.nan
-        self.segment_id = np.nan
-        self.dt = np.nan
-        self.bdump = np.nan
-        self.adump = np.nan
-        self.mmon_small = 1.0
-        self.mmon_large = np.nan
-        self.mcrowd = 1.0
-        self.phi_m_bulk = np.nan
-        self.rho_m_bulk = np.nan
-        self.phi_c_bulk = np.nan
-        self.rho_c_bulk = np.nan
-
-    @abstractmethod
-    def _parse_lineage_name(self):
-        """
-        parses a lineage_name based on a list of keywords of physical
-        attributes.
-        """
-        pass
-
-    def _set_parents(self):
-        """
-        set to parent names for a lineage_name based on it lineage.
-
-        The following map is used for setting relationships:
-
-            'segment': A child of 'whole' lineage.
-            'whole': A child of 'ensemble' lineage.
-            'ensemble': Achild of 'space' lineage.
-            'space': The root of other lineages.
-
-        It is assumed that 'nc' is the last attribute shortkey in a
-        lineage_name of types: 'ensemble', 'ensemble_long', 'whole', 'segment'.
-        """
-        convention_warning = (
-            "It is assumed that 'nc' is the last attribute" +
-            " shortkey in a lineage_name of types:" +
-            " 'ensemble', 'ensemble_long', 'whole', 'segment'."
-        )
-        space_name = 'ns' + str(self.nmon_small) + 'nl' + \
-            str(self.nmon_large) + 'al' + str(self.dmon_large) + \
-            'D' + str(self.dcyl) + 'ac' + str(self.dcrowd)
-        ensemble_name = space_name + 'nc' + str(self.ncrowd)
-        if self.lineage == 'space':
-            self.space = self.lineage_name
-            self.ensemble = "N/A"
-            self.ensemble_long = "N/A"
-            self.whole = "N/A"
-            self.segment = "N/A"
-        elif self.lineage == 'ensemble':
-            self.space = self.lineage_name.split('nc')[0]
-            warnings.warn(convention_warning, UserWarning)
-            self.ensemble = self.lineage_name
-            self.ensemble_long = "N/A"
-            self.whole = "N/A"
-            self.segment = "N/A"
-        elif self.lineage == 'ensemble_long':
-            self.space = space_name
-            self.ensemble = ensemble_name
-            warnings.warn(convention_warning, UserWarning)
-            self.ensemble_long = self.lineage_name
-            self.whole = "N/A"
-            self.segment = "N/A"
-        elif self.lineage == 'whole':
-            self.space = space_name
-            self.ensemble = ensemble_name
-            warnings.warn(convention_warning, UserWarning)
-            self.ensemble_long = self.lineage_name.split('ens')[0]
-            self.whole = self.lineage_name
-            self.segment = "N/A"
-        else:
-            self.space = space_name
-            self.ensemble = ensemble_name
-            warnings.warn(convention_warning, UserWarning)
-            self.ensemble_long = self.lineage_name.split('ens')[0]
-            self.whole = self.lineage_name.split(".j")[0]
-            self.segment = self.lineage_name
-
-    def _bulk_attributes(self):
-        """
-        computes some physical attributes of a lineage based on its
-        primary attributes.
-        """
-        vol_cell = np.pi * self.dcyl**2 * self.lcyl / 4.0
-        vol_mon_s = np.pi * self.dmon_small**3 / 6
-        vol_mon_l = np.pi * self.dmon_large**3 / 6
-        self.rho_m_bulk = self.nmon / vol_cell
-        self.phi_m_bulk = (vol_mon_s * self.nmon_small +
-                           vol_mon_l * self.nmon_large) / vol_cell
-        vol_crowd = np.pi * self.dcrowd**3 / 6
-        self.rho_c_bulk = self.ncrowd / vol_cell
-        self.phi_c_bulk = self.rho_c_bulk * vol_crowd
-
-
-class TransFociOrginal(ParserTemplate):
-    name: str
-    geometry: str
-    group: str
-    lineage: str
-    ispath: bool = True
-    """
-    parses a `lineage_name` to extract information about the 'lineage' oftrj
-    that 'lineage_name', based on the following 'lineage' patterns:
-
-    geomtery: 'cylindrical':
-        segment: epss#epsl#r#al#nl#ml#ns#ac#nc#lz#dt#bdump#adump#ens#j#.ring
-            One of multiple chunks of a complete simulation or measurement.
-        whole: epss#epsl#r#al#nl#ml#ns#ac#nc#lz#dt#bdump#adump#ens#.ring
-            A complete simulation or measurement; a collection of 'segments'.
-        ensemble_long: epss#epsl#r#al#nl#ml#ns#ac#nc#lz#dt#bdump#adump#.ring
-            Long name of an ensemble.
-        ensemble: ns#nl#al#D#ac#nc#
-            A collection of 'wholes' (complete simulations) that differs only
-            in their initial conditions (e.g., random number seed).
-        space: ns#nl#al#D#ac#
-            A collection of ensembles with a unique set of all the input
-            parameters except number of crowders (nc).
-
-    geomtery: 'cubic':
-        segment: al#nl#ml#ns#ac#nc#l#dt#bdump#adump#ens#j#.ring
-            One of multiple chunks of a complete simulation or measurement.
-        whole: al#nl#ml#ns#ac#nc#l#dt#bdump#adump#ens#j#.ring
-            A complete simulation or measurement; a collection of 'segments'.
-        ensemble_long: al#nl#ml#ns#ac#nc#l#dt#bdump#adump#.ring
-            Long name of an ensemble.
-        ensemble: ns#nl#al#ac#nc#
-            N#D#ac#nc#
-            A collection of 'wholes' (complete simulations) that differs only
-            in their initial conditions (e.g., random number seed).
-        space: ns#nl#al#ac#
-            A collection of ensembles with a unique set of all the input
-            parameters except number of crowders (nc).
-
-    In the above lineages, the keywords are attributes where their values
-    (shown by "#" sign) are float or integer number. If a lineage does not
-    have an attribute, then the value of that attribute is set to numpy.nan.
-    These are the attributes with "numpy.nan" values for different lineages:
-    whole: 'j'
-    ensemble_long: 'ens', and 'j'
-    ensemble: 'ens', 'j', 'lz', 'dt', 'bdump', 'adump', and 'ml'
-    space: 'ens' , 'j', 'lz', 'dt', 'bdump', 'adump', 'ml', and 'nc'
-
-    There are some difference between the keywords of physical attributes and
-    their associated attributes in the `TransFuci` class. Below, the these two
-    types of attributes are explained.
-
-    To-do List
-    ----------
-    1. This class can be split to 4 classes in the following order of
-    inheritance: parent->child: space -> ensemble -> whole -> segment.
-    2. Using @attribute for attributes to get, set, or delete them.
-    3. self.dcyl is set by self.dwall and self-dwall is 1.0 by default.
-    4. Can have as many as monomer types and properties as we like.
-    5. Define the following parameters:
-        topology: {'linear', 'ring'},
-            Polymer topology
-        homogeneity: {'homopolymer', 'heteropolymer', 'copolymer'}, defualt
-        'homopolymer'
-            Polymer homogeneity.
-
-    Parameters
-    ----------
-    name: str
-        Name that is parsed for extracting information.
-    geometry : {'cylindrical', 'slit', 'cubic'}
-        Shape of the simulation box.
-    group: {'bug', 'all'}
-        Type of the particle group. 'bug' is used for a single polymer.
-        'all' is used for all the particles/atoms in the system.
-    lineage: {'segment', 'whole', 'ensemble_long', 'ensemble',
-        'space'}
-        Type of the lineage of the name.
-    ispath: bool, default True
-        Whether the name is a filepath or a simple name.
-
-    Attributes
-    ----------
-    geometry : {'cylindrical', 'slit', 'cubic'}
-        Shape of the simulation box.
-    group: {'bug', 'all'}
-        Type of the particle group.  'bug' is used for a single polymer.
-        'all' is used for all the particles/atoms in the system.
-    lineage: {'segment', 'whole', 'ensemble_long', 'ensemble',
-        'space'}, default whole
-        Type of the lineage of the name.
-    pathname: str, default "N/A"
-        Equal to `name` if `name` is a filepath, otherwise "N/A".
-    filename: str
-        Name of a the file referred to by `name` if `name` is a filepath,
-        otherwise the `name` itself.
-    lineage_name: str,
-        The unique name of type extracted from self.fullname
-    dmon_small: float, default 1.0
-        Size (diameter) of a monomer
-    dmon_large: float, np.nan
-        Size (diameter) of a large monomer. Its associated keyword is 'al'.
-    nmon_large: int, np.nan
-        number of large monomers. Its associated keyword is 'nl'.
-    nmon_small: int, np.nan
-        number of small monomers. Its associated keyword is 'ns'.
-    nmon: int, np.nan
-        Total number of monomers.
-    mmon_large: float, default np.nan
-        Mass of a large monomer. Its associated keyword is 'ml'.
-    dcyl: float, np.nan
-        Size (or diameter) of the `cylindrical` or `slit` confinement, inferred
-        from either 'r' keyword (radius of the cylindrical confinement with
-        open ends) or 'D' keyword (size of that confinement. Following
+        from either 'r' keyword (radius of the cylindrical confinement; a cylinder
+        with open ends) or 'D' keyword (size of that confinement. Following
         LAMMPS' tango, `dcyl` ranged from '[-dcyl/2,dcyl.2] inculsive is the
         domain over which x and y cartesian coordiantes are defined in the
         'cylindrical' geometry; however, `dcyl` ranged from '[-dcyl/2,dcyl.2]
@@ -1729,7 +1188,7 @@
             self.ensemble_long = self.lineage_name.split('ens')[0]
             self.whole = self.lineage_name.split(".j")[0]
             self.segment = self.lineage_name
-
+    
     def _bulk_attributes(self):
         """
         computes some physical attributes of a lineage based on its
@@ -1746,11 +1205,11 @@
         self.phi_c_bulk = self.rho_c_bulk * vol_crowd
 
 
-class TransFociCyl(ParserTemplate):
+class TransFociBixial(object):
     name: str
-    lineage: str
     geometry: str
     group: str
+    lineage: str
     ispath: bool = True
     """
     parses a `lineage_name` to extract information about the 'lineage' oftrj
@@ -1858,464 +1317,8 @@
         Mass of a large monomer. Its associated keyword is 'ml'.
     dcyl: float, np.nan
         Size (or diameter) of the `cylindrical` or `slit` confinement, inferred
-        from either 'r' keyword (radius of the cylindrical confinement with
-        open ends) or 'D' keyword (size of that confinement. Following
-        LAMMPS' tango, `dcyl` ranged from '[-dcyl/2,dcyl.2] inculsive is the
-        domain over which x and y cartesian coordiantes are defined in the
-        'cylindrical' geometry; however, `dcyl` ranged from '[-dcyl/2,dcyl.2]
-        inculsive is the domain over which z cartesian coordiante is defined
-        in the 'slit' geometry. It is important to note that `dcyl` is
-        different from the size defined in LAMMPS input file if the
-        wall-forming particle are defined; in this case:
-            `self.dcyl` = LAMMPS.dcyl - `self.dwall`
-        Hence, `dcyl` is defined differenty in different parser classes in
-        this module.
-    lcyl: float, np.nan
-        Length of the cylindrical confinement along z axis (the periodic,
-        direction), inferred from 'lz' keyword (half of the length of the
-        cylindrical confinement along z axis.
-    epsilon_s: float, np.nan
-        Wall-small-monomer LJ interaction strength. Its associated keyword is
-        'epss' keyword.
-    epsilon_l: float, np.nan
-        Wall-large-monomer LJ interaction strength. Its associated keyword is
-        'espl' keyword.
-    ncrowd: int, np.nan
-        number of crowders. Its associated keyword is 'nc'.
-    ensemble_id: int, np.nan
-        The ensemble number of a 'whole' simulation in an ensemble.
-    segment_id: int, np.nan
-        The 'segment_id' keyword starts with 'j', ends with a 'padded'
-        number such as '05' or '14', showing the succession of segments
-        in a whole file.
-    dt: float, np.nan
-        Simulation timestep. Its associated keyword is 'dt'.
-    bdump: int
-        Frequency by which 'bug' configurations are dumped in a 'bug'
-        trajectory file. Its associated keyword is 'bdump'.
-    adump: int, default np.nan
-        Frequency by which 'all' configurations are dumped in a 'segment'
-        trajectory file. Its associated keyword is 'adump'.
-    mmon_small: float, default 1.0
-        Mass of a small monomer
-    eps_others: float, default 1.0
-        Other LJ interaction strengths
-    mcrowd: float, default 1.0
-        Mass of a crowder
-    dwall: float, default 1.0
-        Wall-forming particles diameter
-    space: str
-        A space's name
-    ensemble: str or "N/A"
-        An ensemble's name if applicable, otherwise "N/A"
-    ensemble_long: str or "N/A"
-        The name of ensemble derived from 'whole' name if applicable,
-        otherwise "N/A"
-    whole: str or "N/A"
-        A whole's name if applicable, otherwise "N/A"
-    segment: str or "N/A"
-        A segment's name if applicable, otherwise "N/A"
-    self.rho_m_bulk: float, default np.nan
-        Bulk number density fraction of monomers
-    self.phi_m_bulk: float, default np.nan
-        Bulk volume fraction of monomers
-    self.rho_c_bulk: float, default np.nan
-        Bulk number density fraction of crowders
-    self.phi_c_bulk: float, default np.nan
-        Bulk volume fraction of crowders
-
-    Class Attributes
-    ----------------
-    _geometries: list of str
-        Possible geometries of a simulation box
-    _groups: list of str
-        Possible groups of the `SumRule` project.
-    _lineage_attributes: dict of dict
-        a dictionary of `lineage` names. For each `lineage`, a dictionary
-        maps the keywords of physical attributes in that lineage to their
-        corresponding attributes in `SumRule` class.
-    _lineage_private_attributes: dict of lists
-        a dictionary of `lineage` names. For each `lineage`, a list of
-        class attributes that are NOT "N/A" or np.nan is created that can be
-        used in the simulation/experiment/run report files (called
-        "*-properties.csv")
-    """
-    _groups: list[str] = ['bug', 'all']
-    _lineage_attributes: dict[str, dict[str, str]] = {
-        'segment': {
-            'epsilon_small': 'epss', 'epsilon_large': 'epss', 'dcyl': 'r',
-            'dmon_large': 'al', 'nmon_large': 'nl', 'mmon_large': 'ml',
-            'nmon_small': 'ns', 'dcrowd': 'ac', 'ncrowd': 'nc',
-            'lcyl': 'lz',
-            'dt': 'dt', 'bdump': 'bdump', 'adump': 'adump',
-            'ensemble_id': 'ens', 'segment_id': 'j'
-            },
-        'whole': {
-            'epsilon_small': 'epss', 'epsilon_large': 'epss', 'dcyl': 'r',
-            'dmon_large': 'al', 'nmon_large': 'nl', 'mmon_large': 'ml',
-            'nmon_small': 'ns', 'dcrowd': 'ac', 'ncrowd': 'nc',
-            'lcyl': 'lz',
-            'dt': 'dt', 'bdump': 'bdump', 'adump': 'adump',
-            'ensemble_id': 'ens'
-            },
-        'ensemble_long': {
-            'epsilon_small': 'epss', 'epsilon_large': 'epss', 'dcyl': 'r',
-            'dmon_large': 'al', 'nmon_large': 'nl', 'mmon_large': 'ml',
-            'nmon_small': 'ns', 'dcrowd': 'ac', 'ncrowd': 'nc',
-            'lcyl': 'lz',
-            'dt': 'dt', 'bdump': 'bdump', 'adump': 'adump'
-            },
-        'ensemble': {
-            'dcyl': 'r', 'dmon_large': 'al', 'nmon_large': 'nl',
-            'nmon_small': 'ns', 'dcrowd': 'ac', 'ncrowd': 'nc'
-            },
-        'space': {
-            'dcyl': 'D', 'dmon_large': 'al', 'nmon_large': 'nl',
-            'nmon_small': 'ns', 'dcrowd': 'ac'
-            }
-    }
-    _physical_attributes: dict[str, list[str]] = {
-        'segment': [
-            'dmon_small', 'mmon_small', 'eps_others', 'mcrowd', 'dwall',
-            'phi_m_bulk', 'rho_m_bulk', 'phi_c_bulk', 'rho_c_bulk'
-        ],
-        'whole': [
-            'dmon_small', 'mmon_small', 'eps_others', 'mcrowd', 'dwall',
-            'phi_m_bulk', 'rho_m_bulk', 'phi_c_bulk', 'rho_c_bulk'
-        ],
-        'ensemble_long': [
-            'dmon_small', 'mmon_small', 'eps_others', 'mcrowd', 'dwall',
-            'phi_m_bulk', 'rho_m_bulk', 'phi_c_bulk', 'rho_c_bulk'
-        ],
-        'ensemble': [
-            'dmon_small', 'mmon_small', 'eps_others', 'mcrowd', 'dwall'
-        ],
-        'space': [
-            'dmon_small', 'mmon_small', 'eps_others', 'mcrowd', 'dwall'
-        ]
-    }
-
-    def __init__(
-        self,
-        name: str,
-        lineage: str,
-        geometry: str,
-        group: str,
-        ispath: bool = True
-    ) -> None:
-        super().__init__(name, lineage=lineage, ispath=ispath)
-        self._set_geometry(geometry)
-        self._set_group(group)
-        self._initiate_attributes()
-        self._parse_lineage_name()
-        self._set_parents()
-        self.attributes: Any = list(
-            self._lineage_attributes[self.lineage].keys()
-            ) + self._physical_attributes[self.lineage]
-        self.genealogy: list[str] = super()._genealogy[self.lineage]
-        if self.lineage in ['segment', 'whole', 'ensemble_long']:
-            self._bulk_attributes()
-
-    def _set_geometry(self, geometry: str) -> None:
-        """
-        checks and sets the `geometry` of a given name.
-
-        Parameters
-        ----------
-        geometry : str
-            Shape of the simulation box.
-
-        Raises
-        ------
-        ValueError
-            Riases if the atom `geometry` is invalid.
-        """
-        if geometry == 'cylindrical':
-            self.geometry = geometry
-        else:
-            raise ValueError(
-                f"'{geometry}' "
-                "is not 'cylindrical'. This 'TransFociCyl' is used for "
-                f"'cylindrical' geometries.")
-
-    def _set_group(self, group: str) -> None:
-        """
-        checks and sets the `group` of a given name.
-
-        Parameters
-        ----------
-        group : str
-            Type of the particle group. 'bug' is used for a single polymer.
-            'all' is used for all the particles/atoms in the system.
-
-        Raises
-        ------
-        ValueError
-            Riases if the atom `group` is invalid.
-        """
-        if group in self._groups:
-            self.group = group
-        else:
-            groups_string = "'" + "', '".join(
-                self._groups) + "'"
-            raise ValueError(
-                f"'{group}' "
-                "is not a valid particle group. Please select one of "
-                f"{groups_string} groups.")
-
-    def _initiate_attributes(self) -> None:
-        """
-        defines and initiates the class attributes based on the physical
-        attributes defined for the project.
-        """
-        self.dmon_small = 1.0
-        self.dmon_large = np.nan
-        self.nmon_small = np.nan
-        self.nmon_large = np.nan
-        self.nmon = np.nan
-        self.dcrowd = np.nan
-        self.ncrowd = np.nan
-        self.ensemble_id = np.nan
-        self.segment_id = np.nan
-        self.dt = np.nan
-        self.bdump = np.nan
-        self.adump = np.nan
-        self.mmon_small = 1.0
-        self.mmon_large = np.nan
-        self.mcrowd = 1.0
-        self.phi_m_bulk = np.nan
-        self.rho_m_bulk = np.nan
-        self.phi_c_bulk = np.nan
-        self.rho_c_bulk = np.nan
-        # cylindrical attributes
-        self.lcyl = np.nan
-        self.dwall = 1.0
-        self.eps_others = 1.0
-        self.dcyl = np.nan
-        self.epsilon_small = np.nan
-        self.epsilon_large = np.nan
-
-    def _parse_lineage_name(self) -> None:
-        """
-        parses a lineage_name based on a list of keywords of physical
-        attributes.
-        """
-        str_lineages = re.compile(r'([a-zA-Z\-]+)')
-        words = str_lineages.split(self.lineage_name)
-        attributes_float = [
-            'dmon_large', 'dcyl', 'lcyl', 'epsilon_small', 'epsilon_large',
-            'mmon_large', 'dcrowd', 'dt']
-        for attr_name, attr_keyword in \
-                self._lineage_attributes[self.lineage].items():
-            try:
-                attr_value = words[words.index(attr_keyword)+1]
-                if attr_name in attributes_float:
-                    attr_value = float(attr_value)
-                else:
-                    attr_value = int(float(attr_value))
-                if attr_keyword == 'lz':
-                    attr_value = 2 * attr_value
-                if attr_keyword == 'r':
-                    attr_value = 2 * attr_value - self.dwall
-                setattr(self, attr_name, attr_value)
-            except ValueError:
-                print(
-                    f"'{attr_keyword}'"
-                    " attribute keyword is not in "
-                    f"'{self.lineage_name}'"
-                    " lineage name. Please check whether "
-                    f"'{self.filename}'"
-                    " is valid name or not.")
-        setattr(self, 'nmon', self.nmon_large + self.nmon_small)
-
-    def _set_parents(self) -> None:
-        """
-        set to parent names for a lineage_name based on it lineage.
-
-        The following map is used for setting relationships:
-
-            'segment': A child of 'whole' lineage.
-            'whole': A child of 'ensemble' lineage.
-            'ensemble': Achild of 'space' lineage.
-            'space': The root of other lineages.
-
-        It is assumed that 'nc' is the last attribute shortkey in a
-        lineage_name of types: 'ensemble', 'ensemble_long', 'whole', 'segment'.
-        """
-        convention_warning = (
-            "It is assumed that 'nc' is the last attribute" +
-            " shortkey in a lineage_name of types:" +
-            " 'ensemble', 'ensemble_long', 'whole', 'segment'."
-        )
-        space_name = 'ns' + str(self.nmon_small) + 'nl' + \
-            str(self.nmon_large) + 'al' + str(self.dmon_large) + \
-            'D' + str(self.dcyl) + 'ac' + str(self.dcrowd)
-        ensemble_name = space_name + 'nc' + str(self.ncrowd)
-        if self.lineage == 'space':
-            self.space = self.lineage_name
-            self.ensemble = "N/A"
-            self.ensemble_long = "N/A"
-            self.whole = "N/A"
-            self.segment = "N/A"
-        elif self.lineage == 'ensemble':
-            self.space = self.lineage_name.split('nc')[0]
-            warnings.warn(convention_warning, UserWarning)
-            self.ensemble = self.lineage_name
-            self.ensemble_long = "N/A"
-            self.whole = "N/A"
-            self.segment = "N/A"
-        elif self.lineage == 'ensemble_long':
-            self.space = space_name
-            self.ensemble = ensemble_name
-            warnings.warn(convention_warning, UserWarning)
-            self.ensemble_long = self.lineage_name
-            self.whole = "N/A"
-            self.segment = "N/A"
-        elif self.lineage == 'whole':
-            self.space = space_name
-            self.ensemble = ensemble_name
-            warnings.warn(convention_warning, UserWarning)
-            self.ensemble_long = self.lineage_name.split('ens')[0]
-            self.whole = self.lineage_name
-            self.segment = "N/A"
-        else:
-            self.space = space_name
-            self.ensemble = ensemble_name
-            warnings.warn(convention_warning, UserWarning)
-            self.ensemble_long = self.lineage_name.split('ens')[0]
-            self.whole = self.lineage_name.split(".j")[0]
-            self.segment = self.lineage_name
-
-    def _bulk_attributes(self):
-        """
-        computes some physical attributes of a lineage based on its
-        primary attributes.
-        """
-        vol_cell = np.pi * self.dcyl**2 * self.lcyl / 4.0
-        vol_mon_s = np.pi * self.dmon_small**3 / 6
-        vol_mon_l = np.pi * self.dmon_large**3 / 6
-        self.rho_m_bulk = self.nmon / vol_cell
-        self.phi_m_bulk = (vol_mon_s * self.nmon_small +
-                           vol_mon_l * self.nmon_large) / vol_cell
-        vol_crowd = np.pi * self.dcrowd**3 / 6
-        self.rho_c_bulk = self.ncrowd / vol_cell
-        self.phi_c_bulk = self.rho_c_bulk * vol_crowd
-
-
-class TransFociCubic(object):
-    name: str
-    geometry: str
-    group: str
-    lineage: str
-    ispath: bool = True
-    """
-    parses a `lineage_name` to extract information about the 'lineage' oftrj
-    that 'lineage_name', based on the following 'lineage' patterns:
-
-    geomtery: 'cylindrical':
-        segment: epss#epsl#r#al#nl#ml#ns#ac#nc#lz#dt#bdump#adump#ens#j#.ring
-            One of multiple chunks of a complete simulation or measurement.
-        whole: epss#epsl#r#al#nl#ml#ns#ac#nc#lz#dt#bdump#adump#ens#.ring
-            A complete simulation or measurement; a collection of 'segments'.
-        ensemble_long: epss#epsl#r#al#nl#ml#ns#ac#nc#lz#dt#bdump#adump#.ring
-            Long name of an ensemble.
-        ensemble: ns#nl#al#D#ac#nc#
-            A collection of 'wholes' (complete simulations) that differs only
-            in their initial conditions (e.g., random number seed).
-        space: ns#nl#al#D#ac#
-            A collection of ensembles with a unique set of all the input
-            parameters except number of crowders (nc).
-
-    geomtery: 'cubic':
-        segment: al#nl#ml#ns#ac#nc#l#dt#bdump#adump#ens#j#.ring
-            One of multiple chunks of a complete simulation or measurement.
-        whole: al#nl#ml#ns#ac#nc#l#dt#bdump#adump#ens#j#.ring
-            A complete simulation or measurement; a collection of 'segments'.
-        ensemble_long: al#nl#ml#ns#ac#nc#l#dt#bdump#adump#.ring
-            Long name of an ensemble.
-        ensemble: ns#nl#al#ac#nc#
-            N#D#ac#nc#
-            A collection of 'wholes' (complete simulations) that differs only
-            in their initial conditions (e.g., random number seed).
-        space: ns#nl#al#ac#
-            A collection of ensembles with a unique set of all the input
-            parameters except number of crowders (nc).
-
-    In the above lineages, the keywords are attributes where their values
-    (shown by "#" sign) are float or integer number. If a lineage does not
-    have an attribute, then the value of that attribute is set to numpy.nan.
-    These are the attributes with "numpy.nan" values for different lineages:
-    whole: 'j'
-    ensemble_long: 'ens', and 'j'
-    ensemble: 'ens', 'j', 'lz', 'dt', 'bdump', 'adump', and 'ml'
-    space: 'ens' , 'j', 'lz', 'dt', 'bdump', 'adump', 'ml', and 'nc'
-
-    There are some difference between the keywords of physical attributes and
-    their associated attributes in the `TransFuci` class. Below, the these two
-    types of attributes are explained.
-
-    To-do List
-    ----------
-    1. This class can be split to 4 classes in the following order of
-    inheritance: parent->child: space -> ensemble -> whole -> segment.
-    2. Using @attribute for attributes to get, set, or delete them.
-    3. self.dcyl is set by self.dwall and self-dwall is 1.0 by default.
-    4. Can have as many as monomer types and properties as we like.
-    5. Define the following parameters:
-        topology: {'linear', 'ring'},
-            Polymer topology
-        homogeneity: {'homopolymer', 'heteropolymer', 'copolymer'}, defualt
-        'homopolymer'
-            Polymer homogeneity.
-
-    Parameters
-    ----------
-    name: str
-        Name that is parsed for extracting information.
-    geometry : {'cylindrical', 'slit', 'cubic'}
-        Shape of the simulation box.
-    group: {'bug', 'all'}
-        Type of the particle group. 'bug' is used for a single polymer.
-        'all' is used for all the particles/atoms in the system.
-    lineage: {'segment', 'whole', 'ensemble_long', 'ensemble',
-        'space'}
-        Type of the lineage of the name.
-    ispath: bool, default True
-        Whether the name is a filepath or a simple name.
-
-    Attributes
-    ----------
-    geometry : {'cylindrical', 'slit', 'cubic'}
-        Shape of the simulation box.
-    group: {'bug', 'all'}
-        Type of the particle group.  'bug' is used for a single polymer.
-        'all' is used for all the particles/atoms in the system.
-    lineage: {'segment', 'whole', 'ensemble_long', 'ensemble',
-        'space'}, default whole
-        Type of the lineage of the name.
-    pathname: str, default "N/A"
-        Equal to `name` if `name` is a filepath, otherwise "N/A".
-    filename: str
-        Name of a the file referred to by `name` if `name` is a filepath,
-        otherwise the `name` itself.
-    lineage_name: str,
-        The unique name of type extracted from self.fullname
-    dmon_small: float, default 1.0
-        Size (diameter) of a monomer
-    dmon_large: float, np.nan
-        Size (diameter) of a large monomer. Its associated keyword is 'al'.
-    nmon_large: int, np.nan
-        number of large monomers. Its associated keyword is 'nl'.
-    nmon_small: int, np.nan
-        number of small monomers. Its associated keyword is 'ns'.
-    nmon: int, np.nan
-        Total number of monomers.
-    mmon_large: float, default np.nan
-        Mass of a large monomer. Its associated keyword is 'ml'.
-    dcyl: float, np.nan
-        Size (or diameter) of the `cylindrical` or `slit` confinement, inferred
-        from either 'r' keyword (radius of the cylindrical confinement with
-        open ends) or 'D' keyword (size of that confinement. Following
+        from either 'r' keyword (radius of the cylindrical confinement; a cylinder
+        with open ends) or 'D' keyword (size of that confinement. Following
         LAMMPS' tango, `dcyl` ranged from '[-dcyl/2,dcyl.2] inculsive is the
         domain over which x and y cartesian coordiantes are defined in the
         'cylindrical' geometry; however, `dcyl` ranged from '[-dcyl/2,dcyl.2]
@@ -2629,6 +1632,548 @@
         self.rho_m_bulk = np.nan
         self.phi_c_bulk = np.nan
         self.rho_c_bulk = np.nan
+        # cylindrical attributes
+        self.lcyl = np.nan
+        self.dwall = 1.0
+        self.eps_others = 1.0
+        self.dcyl = np.nan
+        self.epsilon_small = np.nan
+        self.epsilon_large = np.nan
+
+    def _parse_lineage_name(self):
+        """
+        parses a lineage_name based on a list of keywords of physical
+        attributes.
+        """
+        str_lineages = re.compile(r'([a-zA-Z\-]+)')
+        words = str_lineages.split(self.lineage_name)
+        attributes_float = [
+            'dmon_large', 'dcyl', 'lcyl', 'epsilon_small', 'epsilon_large',
+            'mmon_large', 'dcrowd', 'dt']
+        for attr_name, attr_keyword in \
+                self._lineage_attributes[self.lineage].items():
+            try:
+                attr_value = words[words.index(attr_keyword)+1]
+                if attr_name in attributes_float:
+                    attr_value = float(attr_value)
+                else:
+                    attr_value = int(float(attr_value))
+                if attr_keyword == 'lz':
+                    attr_value = 2 * attr_value
+                if attr_keyword == 'r':
+                    attr_value = 2 * attr_value - self.dwall
+                setattr(self, attr_name, attr_value)
+            except ValueError:
+                print(
+                    f"'{attr_keyword}'"
+                    " attribute keyword is not in "
+                    f"'{self.lineage_name}'"
+                    " lineage name. Please check whether "
+                    f"'{self.filename}'"
+                    " is valid name or not.")
+        setattr(self, 'nmon', self.nmon_large + self.nmon_small)
+
+    def _set_parents(self):
+        """
+        set to parent names for a lineage_name based on it lineage.
+
+        The following map is used for setting relationships:
+
+            'segment': A child of 'whole' lineage.
+            'whole': A child of 'ensemble' lineage.
+            'ensemble': Achild of 'space' lineage.
+            'space': The root of other lineages.
+
+        It is assumed that 'nc' is the last attribute shortkey in a
+        lineage_name of types: 'ensemble', 'ensemble_long', 'whole', 'segment'.
+        """
+        convention_warning = (
+            "It is assumed that 'nc' is the last attribute" +
+            " shortkey in a lineage_name of types:" +
+            " 'ensemble', 'ensemble_long', 'whole', 'segment'."
+        )
+        space_name = 'ns' + str(self.nmon_small) + 'nl' + \
+            str(self.nmon_large) + 'al' + str(self.dmon_large) + \
+            'D' + str(self.dcyl) + 'ac' + str(self.dcrowd)
+        ensemble_name = space_name + 'nc' + str(self.ncrowd)
+        if self.lineage == 'space':
+            self.space = self.lineage_name
+            self.ensemble = "N/A"
+            self.ensemble_long = "N/A"
+            self.whole = "N/A"
+            self.segment = "N/A"
+        elif self.lineage == 'ensemble':
+            self.space = self.lineage_name.split('nc')[0]
+            warnings.warn(convention_warning, UserWarning)
+            self.ensemble = self.lineage_name
+            self.ensemble_long = "N/A"
+            self.whole = "N/A"
+            self.segment = "N/A"
+        elif self.lineage == 'ensemble_long':
+            self.space = space_name
+            self.ensemble = ensemble_name
+            warnings.warn(convention_warning, UserWarning)
+            self.ensemble_long = self.lineage_name
+            self.whole = "N/A"
+            self.segment = "N/A"
+        elif self.lineage == 'whole':
+            self.space = space_name
+            self.ensemble = ensemble_name
+            warnings.warn(convention_warning, UserWarning)
+            self.ensemble_long = self.lineage_name.split('ens')[0]
+            self.whole = self.lineage_name
+            self.segment = "N/A"
+        else:
+            self.space = space_name
+            self.ensemble = ensemble_name
+            warnings.warn(convention_warning, UserWarning)
+            self.ensemble_long = self.lineage_name.split('ens')[0]
+            self.whole = self.lineage_name.split(".j")[0]
+            self.segment = self.lineage_name
+
+    def _bulk_attributes(self):
+        """
+        computes some physical attributes of a lineage based on its
+        primary attributes.
+        """
+        vol_cell = np.pi * self.dcyl**2 * self.lcyl / 4.0
+        vol_mon_s = np.pi * self.dmon_small**3 / 6
+        vol_mon_l = np.pi * self.dmon_large**3 / 6
+        self.rho_m_bulk = self.nmon / vol_cell
+        self.phi_m_bulk = (vol_mon_s * self.nmon_small +
+                           vol_mon_l * self.nmon_large) / vol_cell
+        vol_crowd = np.pi * self.dcrowd**3 / 6
+        self.rho_c_bulk = self.ncrowd / vol_cell
+        self.phi_c_bulk = self.rho_c_bulk * vol_crowd
+
+
+class TransFociCubic(object):
+    name: str
+    geometry: str
+    group: str
+    lineage: str
+    ispath: bool = True
+    """
+    parses a `lineage_name` to extract information about the 'lineage' oftrj
+    that 'lineage_name', based on the following 'lineage' patterns:
+
+    geomtery: 'cylindrical':
+        segment: epss#epsl#r#al#nl#ml#ns#ac#nc#lz#dt#bdump#adump#ens#j#.ring
+            One of multiple chunks of a complete simulation or measurement.
+        whole: epss#epsl#r#al#nl#ml#ns#ac#nc#lz#dt#bdump#adump#ens#.ring
+            A complete simulation or measurement; a collection of 'segments'.
+        ensemble_long: epss#epsl#r#al#nl#ml#ns#ac#nc#lz#dt#bdump#adump#.ring
+            Long name of an ensemble.
+        ensemble: ns#nl#al#D#ac#nc#
+            A collection of 'wholes' (complete simulations) that differs only
+            in their initial conditions (e.g., random number seed).
+        space: ns#nl#al#D#ac#
+            A collection of ensembles with a unique set of all the input
+            parameters except number of crowders (nc).
+
+    geomtery: 'cubic':
+        segment: al#nl#ml#ns#ac#nc#l#dt#bdump#adump#ens#j#.ring
+            One of multiple chunks of a complete simulation or measurement.
+        whole: al#nl#ml#ns#ac#nc#l#dt#bdump#adump#ens#j#.ring
+            A complete simulation or measurement; a collection of 'segments'.
+        ensemble_long: al#nl#ml#ns#ac#nc#l#dt#bdump#adump#.ring
+            Long name of an ensemble.
+        ensemble: ns#nl#al#ac#nc#
+            N#D#ac#nc#
+            A collection of 'wholes' (complete simulations) that differs only
+            in their initial conditions (e.g., random number seed).
+        space: ns#nl#al#ac#
+            A collection of ensembles with a unique set of all the input
+            parameters except number of crowders (nc).
+
+    In the above lineages, the keywords are attributes where their values
+    (shown by "#" sign) are float or integer number. If a lineage does not
+    have an attribute, then the value of that attribute is set to numpy.nan.
+    These are the attributes with "numpy.nan" values for different lineages:
+    whole: 'j'
+    ensemble_long: 'ens', and 'j'
+    ensemble: 'ens', 'j', 'lz', 'dt', 'bdump', 'adump', and 'ml'
+    space: 'ens' , 'j', 'lz', 'dt', 'bdump', 'adump', 'ml', and 'nc'
+
+    There are some difference between the keywords of physical attributes and
+    their associated attributes in the `TransFuci` class. Below, the these two
+    types of attributes are explained.
+
+    To-do List
+    ----------
+    1. This class can be split to 4 classes in the following order of
+    inheritance: parent->child: space -> ensemble -> whole -> segment.
+    2. Using @attribute for attributes to get, set, or delete them.
+    3. self.dcyl is set by self.dwall and self-dwall is 1.0 by default.
+    4. Can have as many as monomer types and properties as we like.
+    5. Define the following parameters:
+        topology: {'linear', 'ring'},
+            Polymer topology
+        homogeneity: {'homopolymer', 'heteropolymer', 'copolymer'}, defualt
+        'homopolymer'
+            Polymer homogeneity.
+
+    Parameters
+    ----------
+    name: str
+        Name that is parsed for extracting information.
+    geometry : {'cylindrical', 'slit', 'cubic'}
+        Shape of the simulation box.
+    group: {'bug', 'all'}
+        Type of the particle group. 'bug' is used for a single polymer.
+        'all' is used for all the particles/atoms in the system.
+    lineage: {'segment', 'whole', 'ensemble_long', 'ensemble',
+        'space'}
+        Type of the lineage of the name.
+    ispath: bool, default True
+        Whether the name is a filepath or a simple name.
+
+    Attributes
+    ----------
+    geometry : {'cylindrical', 'slit', 'cubic'}
+        Shape of the simulation box.
+    group: {'bug', 'all'}
+        Type of the particle group.  'bug' is used for a single polymer.
+        'all' is used for all the particles/atoms in the system.
+    lineage: {'segment', 'whole', 'ensemble_long', 'ensemble',
+        'space'}, default whole
+        Type of the lineage of the name.
+    pathname: str, default "N/A"
+        Equal to `name` if `name` is a filepath, otherwise "N/A".
+    filename: str
+        Name of a the file referred to by `name` if `name` is a filepath,
+        otherwise the `name` itself.
+    lineage_name: str,
+        The unique name of type extracted from self.fullname
+    dmon_small: float, default 1.0
+        Size (diameter) of a monomer
+    dmon_large: float, np.nan
+        Size (diameter) of a large monomer. Its associated keyword is 'al'.
+    nmon_large: int, np.nan
+        number of large monomers. Its associated keyword is 'nl'.
+    nmon_small: int, np.nan
+        number of small monomers. Its associated keyword is 'ns'.
+    nmon: int, np.nan
+        Total number of monomers.
+    mmon_large: float, default np.nan
+        Mass of a large monomer. Its associated keyword is 'ml'.
+    dcyl: float, np.nan
+        Size (or diameter) of the `cylindrical` or `slit` confinement, inferred
+        from either 'r' keyword (radius of the cylindrical confinement; a cylinder
+        with open ends) or 'D' keyword (size of that confinement. Following
+        LAMMPS' tango, `dcyl` ranged from '[-dcyl/2,dcyl.2] inculsive is the
+        domain over which x and y cartesian coordiantes are defined in the
+        'cylindrical' geometry; however, `dcyl` ranged from '[-dcyl/2,dcyl.2]
+        inculsive is the domain over which z cartesian coordiante is defined
+        in the 'slit' geometry. It is important to note that `dcyl` is
+        different from the size defined in LAMMPS input file if the
+        wall-forming particle are defined; in this case:
+            `self.dcyl` = LAMMPS.dcyl - `self.dwall`
+        Hence, `dcyl` is defined differenty in different parser classes in
+        this module.
+    lcyl: float, np.nan
+        Length of the cylindrical confinement along z axis (the periodic,
+        direction), inferred from 'lz' keyword (half of the length of the
+        cylindrical confinement along z axis.
+    epsilon_s: float, np.nan
+        Wall-small-monomer LJ interaction strength. Its associated keyword is
+        'epss' keyword.
+    epsilon_l: float, np.nan
+        Wall-large-monomer LJ interaction strength. Its associated keyword is
+        'espl' keyword.
+    ncrowd: int, np.nan
+        number of crowders. Its associated keyword is 'nc'.
+    ensemble_id: int, np.nan
+        The ensemble number of a 'whole' simulation in an ensemble.
+    segment_id: int, np.nan
+        The 'segment_id' keyword starts with 'j', ends with a 'padded'
+        number such as '05' or '14', showing the succession of segments
+        in a whole file.
+    dt: float, np.nan
+        Simulation timestep. Its associated keyword is 'dt'.
+    bdump: int
+        Frequency by which 'bug' configurations are dumped in a 'bug'
+        trajectory file. Its associated keyword is 'bdump'.
+    adump: int, default np.nan
+        Frequency by which 'all' configurations are dumped in a 'segment'
+        trajectory file. Its associated keyword is 'adump'.
+    mmon_small: float, default 1.0
+        Mass of a small monomer
+    eps_others: float, default 1.0
+        Other LJ interaction strengths
+    mcrowd: float, default 1.0
+        Mass of a crowder
+    dwall: float, default 1.0
+        Wall-forming particles diameter
+    space: str
+        A space's name
+    ensemble: str or "N/A"
+        An ensemble's name if applicable, otherwise "N/A"
+    ensemble_long: str or "N/A"
+        The name of ensemble derived from 'whole' name if applicable,
+        otherwise "N/A"
+    whole: str or "N/A"
+        A whole's name if applicable, otherwise "N/A"
+    segment: str or "N/A"
+        A segment's name if applicable, otherwise "N/A"
+    self.rho_m_bulk: float, default np.nan
+        Bulk number density fraction of monomers
+    self.phi_m_bulk: float, default np.nan
+        Bulk volume fraction of monomers
+    self.rho_c_bulk: float, default np.nan
+        Bulk number density fraction of crowders
+    self.phi_c_bulk: float, default np.nan
+        Bulk volume fraction of crowders
+
+    Class Attributes
+    ----------------
+    _geometries: list of str
+        Possible geometries of a simulation box
+    _groups: list of str
+        Possible groups of the `SumRule` project.
+    _lineage_attributes: dict of dict
+        a dictionary of `lineage` names. For each `lineage`, a dictionary
+        maps the keywords of physical attributes in that lineage to their
+        corresponding attributes in `SumRule` class.
+    _lineage_private_attributes: dict of lists
+        a dictionary of `lineage` names. For each `lineage`, a list of
+        class attributes that are NOT "N/A" or np.nan is created that can be
+        used in the simulation/experiment/run report files (called
+        "*-properties.csv")
+    """
+    _geometries = ['cylindrical', 'slit', 'cubic']
+    _groups = ['bug', 'all']
+    _lineage_attributes = {
+        'bixial': {
+            'segment': {
+                'epsilon_small': 'epss', 'epsilon_large': 'epss', 'dcyl': 'r',
+                'dmon_large': 'al', 'nmon_large': 'nl', 'mmon_large': 'ml',
+                'nmon_small': 'ns', 'dcrowd': 'ac', 'ncrowd': 'nc',
+                'lcyl': 'lz',
+                'dt': 'dt', 'bdump': 'bdump', 'adump': 'adump',
+                'ensemble_id': 'ens', 'segment_id': 'j'
+                },
+            'whole': {
+                'epsilon_small': 'epss', 'epsilon_large': 'epss', 'dcyl': 'r',
+                'dmon_large': 'al', 'nmon_large': 'nl', 'mmon_large': 'ml',
+                'nmon_small': 'ns', 'dcrowd': 'ac', 'ncrowd': 'nc',
+                'lcyl': 'lz',
+                'dt': 'dt', 'bdump': 'bdump', 'adump': 'adump',
+                'ensemble_id': 'ens'
+                },
+            'ensemble_long': {
+                'epsilon_small': 'epss', 'epsilon_large': 'epss', 'dcyl': 'r',
+                'dmon_large': 'al', 'nmon_large': 'nl', 'mmon_large': 'ml',
+                'nmon_small': 'ns', 'dcrowd': 'ac', 'ncrowd': 'nc',
+                'lcyl': 'lz',
+                'dt': 'dt', 'bdump': 'bdump', 'adump': 'adump'
+                },
+            'ensemble': {
+                'dcyl': 'r', 'dmon_large': 'al', 'nmon_large': 'nl',
+                'nmon_small': 'ns', 'dcrowd': 'ac', 'ncrowd': 'nc'
+                },
+            'space': {
+                'dcyl': 'D', 'dmon_large': 'al', 'nmon_large': 'nl',
+                'nmon_small': 'ns', 'dcrowd': 'ac'
+                }
+        },
+        'cube': {
+            'segment': {
+                'dmon_large': 'al', 'nmon_large': 'nl', 'mmon_large': 'ml',
+                'nmon_small': 'ns', 'dcrowd': 'ac', 'ncrowd': 'nc',
+                'lcyl': 'lz',
+                'dt': 'dt', 'bdump': 'bdump', 'adump': 'adump',
+                'ensemble_id': 'ens', 'segment_id': 'j'
+                },
+            'whole': {
+                'dmon_large': 'al', 'nmon_large': 'nl', 'mmon_large': 'ml',
+                'nmon_small': 'ns', 'dcrowd': 'ac', 'ncrowd': 'nc',
+                'lcyl': 'lz',
+                'dt': 'dt', 'bdump': 'bdump', 'adump': 'adump',
+                'ensemble_id': 'ens'
+                },
+            'ensemble_long': {
+                'dmon_large': 'al', 'nmon_large': 'nl', 'mmon_large': 'ml',
+                'nmon_small': 'ns', 'dcrowd': 'ac', 'ncrowd': 'nc',
+                'lcyl': 'lz',
+                'dt': 'dt', 'bdump': 'bdump', 'adump': 'adump'
+                },
+            'ensemble': {
+                'dmon_large': 'al', 'nmon_large': 'nl',
+                'nmon_small': 'ns', 'dcrowd': 'ac', 'ncrowd': 'nc'
+                },
+            'space': {
+                'dmon_large': 'al', 'nmon_large': 'nl', 'nmon_small': 'ns',
+                'dcrowd': 'ac'
+                }
+        }
+    }
+    _physical_attributes = {
+        'cylindrical': {
+            'segment': [
+                'dmon_small', 'mmon_small', 'eps_others', 'mcrowd', 'dwall',
+                'phi_m_bulk', 'rho_m_bulk', 'phi_c_bulk', 'rho_c_bulk'
+            ],
+            'whole': [
+                'dmon_small', 'mmon_small', 'eps_others', 'mcrowd', 'dwall',
+                'phi_m_bulk', 'rho_m_bulk', 'phi_c_bulk', 'rho_c_bulk'
+            ],
+            'ensemble_long': [
+                'dmon_small', 'mmon_small', 'eps_others', 'mcrowd', 'dwall',
+                'phi_m_bulk', 'rho_m_bulk', 'phi_c_bulk', 'rho_c_bulk'
+            ],
+            'ensemble': [
+                'dmon_small', 'mmon_small', 'eps_others', 'mcrowd', 'dwall'
+            ],
+            'space': [
+                'dmon_small', 'mmon_small', 'eps_others', 'mcrowd', 'dwall'
+            ]
+        },
+        'cubic': {
+            'segment': [
+                'dmon_small', 'mmon_small', 'mcrowd',
+                'phi_m_bulk', 'rho_m_bulk', 'phi_c_bulk', 'rho_c_bulk'
+            ],
+            'whole': [
+                'dmon_small', 'mmon_small', 'mcrowd',
+                'phi_m_bulk', 'rho_m_bulk', 'phi_c_bulk', 'rho_c_bulk'
+            ],
+            'ensemble_long': [
+                'dmon_small', 'mmon_small', 'mcrowd',
+                'phi_m_bulk', 'rho_m_bulk', 'phi_c_bulk', 'rho_c_bulk'
+            ],
+            'ensemble': ['dmon_small', 'mmon_small', 'mcrowd'],
+            'space': ['dmon_small', 'mmon_small', 'mcrowd']
+        }
+    }
+    _genealogy = {
+        'segment': [
+            'lineage_name', 'segment', 'whole', 'ensemble_long', 'ensemble',
+            'space'
+        ],
+        'whole': [
+            'lineage_name', 'whole', 'ensemble_long', 'ensemble', 'space'
+        ],
+        'ensemble_long': [
+            'lineage_name', 'ensemble_long', 'ensemble', 'space',
+        ],
+        'ensemble': [
+            'lineage_name', 'ensemble', 'space'
+        ],
+        'space': [
+            'lineage_name', 'space'
+        ]
+    }
+
+    def __init__(
+        self,
+        name: str,
+        geometry: str,
+        group: str,
+        lineage: str,
+        ispath: bool = True
+    ):
+        if geometry in self._geometries:
+            self.geometry = geometry
+        else:
+            geometries_string = "'" + "', '".join(
+                self._geometries) + "'"
+            raise ValueError(
+                f"'{geometry}' "
+                "is not a valid geometry. Please select one of "
+                f"{geometries_string} geometries.")
+        if group in self._groups:
+            self.group = group
+        else:
+            groups_string = "'" + "', '".join(
+                self._groups) + "'"
+            raise ValueError(
+                f"'{group}' "
+                "is not a valid particle group. Please select one of "
+                f"{groups_string} groups.")
+        if lineage in self._lineage_attributes[self.geometry].keys():
+            self.lineage = lineage
+        else:
+            types_string = "'" + "', '".join(
+                self._lineage_attributes[self.geometry].keys()) + "'"
+            raise ValueError(
+                f"'{type}' "
+                "is not a valid name type. Please select one of "
+                f"{types_string} types.")
+        if ispath:
+            self.filepath = name
+            self.filename, _ = os.path.splitext(self.filepath)
+            self.filename = self.filename.split("/")[-1]
+        else:
+            self.filepath = "N/A"
+            self.filename = name
+        self._find_lineage_name()
+        self._initiate_attributes()
+        self._parse_lineage_name()
+        self._set_parents()
+        if self.lineage in ['segment', 'whole', 'ensemble_long']:
+            self._bulk_attributes()
+        self.attributes = list(
+            self._lineage_attributes[self.geometry][self.lineage].keys()
+            ) + self._physical_attributes[self.lineage][self.geometry]
+        self.genealogy = self._genealogy[self.lineage]
+
+    def __str__(self) -> str:
+        observation = f"""
+        Observation:
+            Name: '{self.filename}',
+            Geometry: '{self.geometry},
+            Group: '{self.group}',
+            Lineage: '{self.lineage}'
+        """
+        return observation
+
+    def __repr__(self) -> str:
+        return (
+            f"Observation('{self.filename}' in geometry" +
+            f" '{self.geometry}' from group '{self.group}' with" +
+            f" lineage '{self.lineage}')"
+        )
+
+    def _find_lineage_name(self):
+        """
+        parses the unique lineage_name (the first substring of filename
+        and/or the segment keyword middle substring) of a filename.
+        """
+        if self.lineage in ['segment', 'whole']:
+            # a 'segment' lineage only used in 'probe' phase
+            # a 'whole' lineage used in 'probe' or 'analyze' phases
+            # so its lineage_name is either ended by 'group' keyword or "-".
+            # these two combined below:
+            self.lineage_name = \
+                self.filename.split("." + self.group)[0].split("-")[0]
+        else:  # 'ensemble' or 'space' lineages
+            self.lineage_name = self.filename.split('-')[0]
+
+    def _initiate_attributes(self):
+        """
+        defines and initiates the class attributes based on the physical
+        attributes defined for the project.
+        """
+        self.dmon_small = 1.0
+        self.dmon_large = np.nan
+        self.nmon_small = np.nan
+        self.nmon_large = np.nan
+        self.nmon = np.nan
+        self.dcrowd = np.nan
+        self.ncrowd = np.nan
+        self.ensemble_id = np.nan
+        self.segment_id = np.nan
+        self.dt = np.nan
+        self.bdump = np.nan
+        self.adump = np.nan
+        self.mmon_small = 1.0
+        self.mmon_large = np.nan
+        self.mcrowd = 1.0
+        self.phi_m_bulk = np.nan
+        self.rho_m_bulk = np.nan
+        self.phi_c_bulk = np.nan
+        self.rho_c_bulk = np.nan
         # cubic attributes
         self.lcube = np.nan
 
@@ -2758,8 +2303,8 @@
     ----------
     dcyl: float, np.nan
         Size (or diameter) of the `cylindrical` or `slit` confinement, inferred
-        from either 'r' keyword (radius of the cylindrical confinement with
-        open ends) or 'D' keyword (size of that confinement. Following
+        from either 'r' keyword (radius of the cylindrical confinement; a cylinder
+        with open ends) or 'D' keyword (size of that confinement. Following
         LAMMPS' tango, `dcyl` ranged from '[-dcyl/2,dcyl.2] inculsive is the
         domain over which x and y cartesian coordiantes are defined in the
         'cylindrical' geometry; however, `dcyl` ranged from '[-dcyl/2,dcyl.2]
@@ -3007,11 +2552,11 @@
         files, 'geometry' is the geoemtery of the space, 'group' is the name of
         file group, 'N" is the number of monomers, 'D' is the diameter (size)
         of the cylinder, and 'L' is the length of cylinder. This template is
-        for 'cylindrical' and 'slit' geomteries. It is important to note that
-        the system is peroidic along z direction with range [-L/2,L/2]
-        inclusive in the 'cylindrical' geoemtry while it is periodic along x
-        and y directions both with the same range [-D/2,D/2] in the 'slit'
-        geometry. Here, x, y, and z are cartesian coordinates.
+        for 'cylindrical' and 'slit' geomteries. It is important to note that the
+        system is peroidic along z direction with range [-L/2,L/2] inclusive
+        in the 'cylindrical' geoemtry while it is periodic along x and y directions
+        both with the same range [-D/2,D/2] in the 'slit' geometry. Here, x, y,
+        and z are cartesian coordinates.
 
      2. 'data_template-geometry-group-N#L#'
 
@@ -3042,10 +2587,10 @@
     nmon: int, np.nan
         Number of monomers. Its associated keyword is 'N'.
     dcyl: float, np.nan
-        Size (or diameter) of the cylindrical (cylindrical) confinement,
-        inferred from 'D' keyword keyword. Cuation: The size of cylindrical
-        confinement is defined based on the LAMMPS' tango, so it is different
-        from the size defined in other parsers defined in this module.
+        Size (or diameter) of the cylindrical (cylindrical) confinement, inferred
+        from 'D' keyword keyword. Cuation: The size of cylindrical confinement
+        is defined based on the LAMMPS' tango, so it is different from the size
+        defined in other parsers defined in this module.
 
     Class Attributes
     ----------------
